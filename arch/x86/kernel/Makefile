--- conflicted
+++ resolved
@@ -26,11 +26,8 @@
 CFLAGS_paravirt.o	:= $(nostackp)
 GCOV_PROFILE_vsyscall_64.o	:= n
 GCOV_PROFILE_hpet.o		:= n
-<<<<<<< HEAD
-=======
 GCOV_PROFILE_tsc.o		:= n
 GCOV_PROFILE_paravirt.o		:= n
->>>>>>> 80ffb3cc
 
 obj-y			:= process_$(BITS).o signal.o entry_$(BITS).o
 obj-y			+= traps.o irq.o irq_$(BITS).o dumpstack_$(BITS).o
