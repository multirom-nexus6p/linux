/*
 * This file is part of the Chelsio T4 Ethernet driver for Linux.
 *
 * Copyright (c) 2003-2014 Chelsio Communications, Inc. All rights reserved.
 *
 * This software is available to you under a choice of one of two
 * licenses.  You may choose to be licensed under the terms of the GNU
 * General Public License (GPL) Version 2, available from the file
 * COPYING in the main directory of this source tree, or the
 * OpenIB.org BSD license below:
 *
 *     Redistribution and use in source and binary forms, with or
 *     without modification, are permitted provided that the following
 *     conditions are met:
 *
 *      - Redistributions of source code must retain the above
 *        copyright notice, this list of conditions and the following
 *        disclaimer.
 *
 *      - Redistributions in binary form must reproduce the above
 *        copyright notice, this list of conditions and the following
 *        disclaimer in the documentation and/or other materials
 *        provided with the distribution.
 *
 * THE SOFTWARE IS PROVIDED "AS IS", WITHOUT WARRANTY OF ANY KIND,
 * EXPRESS OR IMPLIED, INCLUDING BUT NOT LIMITED TO THE WARRANTIES OF
 * MERCHANTABILITY, FITNESS FOR A PARTICULAR PURPOSE AND
 * NONINFRINGEMENT. IN NO EVENT SHALL THE AUTHORS OR COPYRIGHT HOLDERS
 * BE LIABLE FOR ANY CLAIM, DAMAGES OR OTHER LIABILITY, WHETHER IN AN
 * ACTION OF CONTRACT, TORT OR OTHERWISE, ARISING FROM, OUT OF OR IN
 * CONNECTION WITH THE SOFTWARE OR THE USE OR OTHER DEALINGS IN THE
 * SOFTWARE.
 */

#define pr_fmt(fmt) KBUILD_MODNAME ": " fmt

#include <linux/bitmap.h>
#include <linux/crc32.h>
#include <linux/ctype.h>
#include <linux/debugfs.h>
#include <linux/err.h>
#include <linux/etherdevice.h>
#include <linux/firmware.h>
#include <linux/if.h>
#include <linux/if_vlan.h>
#include <linux/init.h>
#include <linux/log2.h>
#include <linux/mdio.h>
#include <linux/module.h>
#include <linux/moduleparam.h>
#include <linux/mutex.h>
#include <linux/netdevice.h>
#include <linux/pci.h>
#include <linux/aer.h>
#include <linux/rtnetlink.h>
#include <linux/sched.h>
#include <linux/seq_file.h>
#include <linux/sockios.h>
#include <linux/vmalloc.h>
#include <linux/workqueue.h>
#include <net/neighbour.h>
#include <net/netevent.h>
#include <net/addrconf.h>
#include <net/bonding.h>
#include <net/addrconf.h>
#include <asm/uaccess.h>

#include "cxgb4.h"
#include "t4_regs.h"
#include "t4_values.h"
#include "t4_msg.h"
#include "t4fw_api.h"
#include "t4fw_version.h"
#include "cxgb4_dcb.h"
#include "cxgb4_debugfs.h"
#include "clip_tbl.h"
#include "l2t.h"

char cxgb4_driver_name[] = KBUILD_MODNAME;

#ifdef DRV_VERSION
#undef DRV_VERSION
#endif
#define DRV_VERSION "2.0.0-ko"
const char cxgb4_driver_version[] = DRV_VERSION;
#define DRV_DESC "Chelsio T4/T5 Network Driver"

/* Host shadow copy of ingress filter entry.  This is in host native format
 * and doesn't match the ordering or bit order, etc. of the hardware of the
 * firmware command.  The use of bit-field structure elements is purely to
 * remind ourselves of the field size limitations and save memory in the case
 * where the filter table is large.
 */
struct filter_entry {
	/* Administrative fields for filter.
	 */
	u32 valid:1;            /* filter allocated and valid */
	u32 locked:1;           /* filter is administratively locked */

	u32 pending:1;          /* filter action is pending firmware reply */
	u32 smtidx:8;           /* Source MAC Table index for smac */
	struct l2t_entry *l2t;  /* Layer Two Table entry for dmac */

	/* The filter itself.  Most of this is a straight copy of information
	 * provided by the extended ioctl().  Some fields are translated to
	 * internal forms -- for instance the Ingress Queue ID passed in from
	 * the ioctl() is translated into the Absolute Ingress Queue ID.
	 */
	struct ch_filter_specification fs;
};

#define DFLT_MSG_ENABLE (NETIF_MSG_DRV | NETIF_MSG_PROBE | NETIF_MSG_LINK | \
			 NETIF_MSG_TIMER | NETIF_MSG_IFDOWN | NETIF_MSG_IFUP |\
			 NETIF_MSG_RX_ERR | NETIF_MSG_TX_ERR)

/* Macros needed to support the PCI Device ID Table ...
 */
#define CH_PCI_DEVICE_ID_TABLE_DEFINE_BEGIN \
	static const struct pci_device_id cxgb4_pci_tbl[] = {
#define CH_PCI_DEVICE_ID_FUNCTION 0x4

/* Include PCI Device IDs for both PF4 and PF0-3 so our PCI probe() routine is
 * called for both.
 */
#define CH_PCI_DEVICE_ID_FUNCTION2 0x0

#define CH_PCI_ID_TABLE_ENTRY(devid) \
		{PCI_VDEVICE(CHELSIO, (devid)), 4}

#define CH_PCI_DEVICE_ID_TABLE_DEFINE_END \
		{ 0, } \
	}

#include "t4_pci_id_tbl.h"

#define FW4_FNAME "cxgb4/t4fw.bin"
#define FW5_FNAME "cxgb4/t5fw.bin"
#define FW6_FNAME "cxgb4/t6fw.bin"
#define FW4_CFNAME "cxgb4/t4-config.txt"
#define FW5_CFNAME "cxgb4/t5-config.txt"
#define FW6_CFNAME "cxgb4/t6-config.txt"
#define PHY_AQ1202_FIRMWARE "cxgb4/aq1202_fw.cld"
#define PHY_BCM84834_FIRMWARE "cxgb4/bcm8483.bin"
#define PHY_AQ1202_DEVICEID 0x4409
#define PHY_BCM84834_DEVICEID 0x4486

MODULE_DESCRIPTION(DRV_DESC);
MODULE_AUTHOR("Chelsio Communications");
MODULE_LICENSE("Dual BSD/GPL");
MODULE_VERSION(DRV_VERSION);
MODULE_DEVICE_TABLE(pci, cxgb4_pci_tbl);
MODULE_FIRMWARE(FW4_FNAME);
MODULE_FIRMWARE(FW5_FNAME);

/*
 * Normally we're willing to become the firmware's Master PF but will be happy
 * if another PF has already become the Master and initialized the adapter.
 * Setting "force_init" will cause this driver to forcibly establish itself as
 * the Master PF and initialize the adapter.
 */
static uint force_init;

module_param(force_init, uint, 0644);
MODULE_PARM_DESC(force_init, "Forcibly become Master PF and initialize adapter");

/*
 * Normally if the firmware we connect to has Configuration File support, we
 * use that and only fall back to the old Driver-based initialization if the
 * Configuration File fails for some reason.  If force_old_init is set, then
 * we'll always use the old Driver-based initialization sequence.
 */
static uint force_old_init;

module_param(force_old_init, uint, 0644);
MODULE_PARM_DESC(force_old_init, "Force old initialization sequence, deprecated"
		 " parameter");

static int dflt_msg_enable = DFLT_MSG_ENABLE;

module_param(dflt_msg_enable, int, 0644);
MODULE_PARM_DESC(dflt_msg_enable, "Chelsio T4 default message enable bitmap");

/*
 * The driver uses the best interrupt scheme available on a platform in the
 * order MSI-X, MSI, legacy INTx interrupts.  This parameter determines which
 * of these schemes the driver may consider as follows:
 *
 * msi = 2: choose from among all three options
 * msi = 1: only consider MSI and INTx interrupts
 * msi = 0: force INTx interrupts
 */
static int msi = 2;

module_param(msi, int, 0644);
MODULE_PARM_DESC(msi, "whether to use INTx (0), MSI (1) or MSI-X (2)");

/*
 * Queue interrupt hold-off timer values.  Queues default to the first of these
 * upon creation.
 */
static unsigned int intr_holdoff[SGE_NTIMERS - 1] = { 5, 10, 20, 50, 100 };

module_param_array(intr_holdoff, uint, NULL, 0644);
MODULE_PARM_DESC(intr_holdoff, "values for queue interrupt hold-off timers "
		 "0..4 in microseconds, deprecated parameter");

static unsigned int intr_cnt[SGE_NCOUNTERS - 1] = { 4, 8, 16 };

module_param_array(intr_cnt, uint, NULL, 0644);
MODULE_PARM_DESC(intr_cnt,
		 "thresholds 1..3 for queue interrupt packet counters, "
		 "deprecated parameter");

/*
 * Normally we tell the chip to deliver Ingress Packets into our DMA buffers
 * offset by 2 bytes in order to have the IP headers line up on 4-byte
 * boundaries.  This is a requirement for many architectures which will throw
 * a machine check fault if an attempt is made to access one of the 4-byte IP
 * header fields on a non-4-byte boundary.  And it's a major performance issue
 * even on some architectures which allow it like some implementations of the
 * x86 ISA.  However, some architectures don't mind this and for some very
 * edge-case performance sensitive applications (like forwarding large volumes
 * of small packets), setting this DMA offset to 0 will decrease the number of
 * PCI-E Bus transfers enough to measurably affect performance.
 */
static int rx_dma_offset = 2;

static bool vf_acls;

#ifdef CONFIG_PCI_IOV
module_param(vf_acls, bool, 0644);
MODULE_PARM_DESC(vf_acls, "if set enable virtualization L2 ACL enforcement, "
		 "deprecated parameter");

/* Configure the number of PCI-E Virtual Function which are to be instantiated
 * on SR-IOV Capable Physical Functions.
 */
static unsigned int num_vf[NUM_OF_PF_WITH_SRIOV];

module_param_array(num_vf, uint, NULL, 0644);
MODULE_PARM_DESC(num_vf, "number of VFs for each of PFs 0-3");
#endif

/* TX Queue select used to determine what algorithm to use for selecting TX
 * queue. Select between the kernel provided function (select_queue=0) or user
 * cxgb_select_queue function (select_queue=1)
 *
 * Default: select_queue=0
 */
static int select_queue;
module_param(select_queue, int, 0644);
MODULE_PARM_DESC(select_queue,
		 "Select between kernel provided method of selecting or driver method of selecting TX queue. Default is kernel method.");

static unsigned int tp_vlan_pri_map = HW_TPL_FR_MT_PR_IV_P_FC;

module_param(tp_vlan_pri_map, uint, 0644);
MODULE_PARM_DESC(tp_vlan_pri_map, "global compressed filter configuration, "
		 "deprecated parameter");

static struct dentry *cxgb4_debugfs_root;

static LIST_HEAD(adapter_list);
static DEFINE_MUTEX(uld_mutex);
/* Adapter list to be accessed from atomic context */
static LIST_HEAD(adap_rcu_list);
static DEFINE_SPINLOCK(adap_rcu_lock);
static struct cxgb4_uld_info ulds[CXGB4_ULD_MAX];
static const char *uld_str[] = { "RDMA", "iSCSI" };

static void link_report(struct net_device *dev)
{
	if (!netif_carrier_ok(dev))
		netdev_info(dev, "link down\n");
	else {
		static const char *fc[] = { "no", "Rx", "Tx", "Tx/Rx" };

		const char *s = "10Mbps";
		const struct port_info *p = netdev_priv(dev);

		switch (p->link_cfg.speed) {
		case 10000:
			s = "10Gbps";
			break;
		case 1000:
			s = "1000Mbps";
			break;
		case 100:
			s = "100Mbps";
			break;
		case 40000:
			s = "40Gbps";
			break;
		}

		netdev_info(dev, "link up, %s, full-duplex, %s PAUSE\n", s,
			    fc[p->link_cfg.fc]);
	}
}

#ifdef CONFIG_CHELSIO_T4_DCB
/* Set up/tear down Data Center Bridging Priority mapping for a net device. */
static void dcb_tx_queue_prio_enable(struct net_device *dev, int enable)
{
	struct port_info *pi = netdev_priv(dev);
	struct adapter *adap = pi->adapter;
	struct sge_eth_txq *txq = &adap->sge.ethtxq[pi->first_qset];
	int i;

	/* We use a simple mapping of Port TX Queue Index to DCB
	 * Priority when we're enabling DCB.
	 */
	for (i = 0; i < pi->nqsets; i++, txq++) {
		u32 name, value;
		int err;

		name = (FW_PARAMS_MNEM_V(FW_PARAMS_MNEM_DMAQ) |
			FW_PARAMS_PARAM_X_V(
				FW_PARAMS_PARAM_DMAQ_EQ_DCBPRIO_ETH) |
			FW_PARAMS_PARAM_YZ_V(txq->q.cntxt_id));
		value = enable ? i : 0xffffffff;

		/* Since we can be called while atomic (from "interrupt
		 * level") we need to issue the Set Parameters Commannd
		 * without sleeping (timeout < 0).
		 */
		err = t4_set_params_timeout(adap, adap->mbox, adap->pf, 0, 1,
					    &name, &value,
					    -FW_CMD_MAX_TIMEOUT);

		if (err)
			dev_err(adap->pdev_dev,
				"Can't %s DCB Priority on port %d, TX Queue %d: err=%d\n",
				enable ? "set" : "unset", pi->port_id, i, -err);
		else
			txq->dcb_prio = value;
	}
}
#endif /* CONFIG_CHELSIO_T4_DCB */

void t4_os_link_changed(struct adapter *adapter, int port_id, int link_stat)
{
	struct net_device *dev = adapter->port[port_id];

	/* Skip changes from disabled ports. */
	if (netif_running(dev) && link_stat != netif_carrier_ok(dev)) {
		if (link_stat)
			netif_carrier_on(dev);
		else {
#ifdef CONFIG_CHELSIO_T4_DCB
			cxgb4_dcb_state_init(dev);
			dcb_tx_queue_prio_enable(dev, false);
#endif /* CONFIG_CHELSIO_T4_DCB */
			netif_carrier_off(dev);
		}

		link_report(dev);
	}
}

void t4_os_portmod_changed(const struct adapter *adap, int port_id)
{
	static const char *mod_str[] = {
		NULL, "LR", "SR", "ER", "passive DA", "active DA", "LRM"
	};

	const struct net_device *dev = adap->port[port_id];
	const struct port_info *pi = netdev_priv(dev);

	if (pi->mod_type == FW_PORT_MOD_TYPE_NONE)
		netdev_info(dev, "port module unplugged\n");
	else if (pi->mod_type < ARRAY_SIZE(mod_str))
		netdev_info(dev, "%s module inserted\n", mod_str[pi->mod_type]);
}

/*
 * Configure the exact and hash address filters to handle a port's multicast
 * and secondary unicast MAC addresses.
 */
static int set_addr_filters(const struct net_device *dev, bool sleep)
{
	u64 mhash = 0;
	u64 uhash = 0;
	bool free = true;
	u16 filt_idx[7];
	const u8 *addr[7];
	int ret, naddr = 0;
	const struct netdev_hw_addr *ha;
	int uc_cnt = netdev_uc_count(dev);
	int mc_cnt = netdev_mc_count(dev);
	const struct port_info *pi = netdev_priv(dev);
	unsigned int mb = pi->adapter->pf;

	/* first do the secondary unicast addresses */
	netdev_for_each_uc_addr(ha, dev) {
		addr[naddr++] = ha->addr;
		if (--uc_cnt == 0 || naddr >= ARRAY_SIZE(addr)) {
			ret = t4_alloc_mac_filt(pi->adapter, mb, pi->viid, free,
					naddr, addr, filt_idx, &uhash, sleep);
			if (ret < 0)
				return ret;

			free = false;
			naddr = 0;
		}
	}

	/* next set up the multicast addresses */
	netdev_for_each_mc_addr(ha, dev) {
		addr[naddr++] = ha->addr;
		if (--mc_cnt == 0 || naddr >= ARRAY_SIZE(addr)) {
			ret = t4_alloc_mac_filt(pi->adapter, mb, pi->viid, free,
					naddr, addr, filt_idx, &mhash, sleep);
			if (ret < 0)
				return ret;

			free = false;
			naddr = 0;
		}
	}

	return t4_set_addr_hash(pi->adapter, mb, pi->viid, uhash != 0,
				uhash | mhash, sleep);
}

int dbfifo_int_thresh = 10; /* 10 == 640 entry threshold */
module_param(dbfifo_int_thresh, int, 0644);
MODULE_PARM_DESC(dbfifo_int_thresh, "doorbell fifo interrupt threshold");

/*
 * usecs to sleep while draining the dbfifo
 */
static int dbfifo_drain_delay = 1000;
module_param(dbfifo_drain_delay, int, 0644);
MODULE_PARM_DESC(dbfifo_drain_delay,
		 "usecs to sleep while draining the dbfifo");

/*
 * Set Rx properties of a port, such as promiscruity, address filters, and MTU.
 * If @mtu is -1 it is left unchanged.
 */
static int set_rxmode(struct net_device *dev, int mtu, bool sleep_ok)
{
	int ret;
	struct port_info *pi = netdev_priv(dev);

	ret = set_addr_filters(dev, sleep_ok);
	if (ret == 0)
		ret = t4_set_rxmode(pi->adapter, pi->adapter->pf, pi->viid, mtu,
				    (dev->flags & IFF_PROMISC) ? 1 : 0,
				    (dev->flags & IFF_ALLMULTI) ? 1 : 0, 1, -1,
				    sleep_ok);
	return ret;
}

/**
 *	link_start - enable a port
 *	@dev: the port to enable
 *
 *	Performs the MAC and PHY actions needed to enable a port.
 */
static int link_start(struct net_device *dev)
{
	int ret;
	struct port_info *pi = netdev_priv(dev);
	unsigned int mb = pi->adapter->pf;

	/*
	 * We do not set address filters and promiscuity here, the stack does
	 * that step explicitly.
	 */
	ret = t4_set_rxmode(pi->adapter, mb, pi->viid, dev->mtu, -1, -1, -1,
			    !!(dev->features & NETIF_F_HW_VLAN_CTAG_RX), true);
	if (ret == 0) {
		ret = t4_change_mac(pi->adapter, mb, pi->viid,
				    pi->xact_addr_filt, dev->dev_addr, true,
				    true);
		if (ret >= 0) {
			pi->xact_addr_filt = ret;
			ret = 0;
		}
	}
	if (ret == 0)
		ret = t4_link_l1cfg(pi->adapter, mb, pi->tx_chan,
				    &pi->link_cfg);
	if (ret == 0) {
		local_bh_disable();
		ret = t4_enable_vi_params(pi->adapter, mb, pi->viid, true,
					  true, CXGB4_DCB_ENABLED);
		local_bh_enable();
	}

	return ret;
}

int cxgb4_dcb_enabled(const struct net_device *dev)
{
#ifdef CONFIG_CHELSIO_T4_DCB
	struct port_info *pi = netdev_priv(dev);

	if (!pi->dcb.enabled)
		return 0;

	return ((pi->dcb.state == CXGB4_DCB_STATE_FW_ALLSYNCED) ||
		(pi->dcb.state == CXGB4_DCB_STATE_HOST));
#else
	return 0;
#endif
}
EXPORT_SYMBOL(cxgb4_dcb_enabled);

#ifdef CONFIG_CHELSIO_T4_DCB
/* Handle a Data Center Bridging update message from the firmware. */
static void dcb_rpl(struct adapter *adap, const struct fw_port_cmd *pcmd)
{
	int port = FW_PORT_CMD_PORTID_G(ntohl(pcmd->op_to_portid));
	struct net_device *dev = adap->port[port];
	int old_dcb_enabled = cxgb4_dcb_enabled(dev);
	int new_dcb_enabled;

	cxgb4_dcb_handle_fw_update(adap, pcmd);
	new_dcb_enabled = cxgb4_dcb_enabled(dev);

	/* If the DCB has become enabled or disabled on the port then we're
	 * going to need to set up/tear down DCB Priority parameters for the
	 * TX Queues associated with the port.
	 */
	if (new_dcb_enabled != old_dcb_enabled)
		dcb_tx_queue_prio_enable(dev, new_dcb_enabled);
}
#endif /* CONFIG_CHELSIO_T4_DCB */

/* Clear a filter and release any of its resources that we own.  This also
 * clears the filter's "pending" status.
 */
static void clear_filter(struct adapter *adap, struct filter_entry *f)
{
	/* If the new or old filter have loopback rewriteing rules then we'll
	 * need to free any existing Layer Two Table (L2T) entries of the old
	 * filter rule.  The firmware will handle freeing up any Source MAC
	 * Table (SMT) entries used for rewriting Source MAC Addresses in
	 * loopback rules.
	 */
	if (f->l2t)
		cxgb4_l2t_release(f->l2t);

	/* The zeroing of the filter rule below clears the filter valid,
	 * pending, locked flags, l2t pointer, etc. so it's all we need for
	 * this operation.
	 */
	memset(f, 0, sizeof(*f));
}

/* Handle a filter write/deletion reply.
 */
static void filter_rpl(struct adapter *adap, const struct cpl_set_tcb_rpl *rpl)
{
	unsigned int idx = GET_TID(rpl);
	unsigned int nidx = idx - adap->tids.ftid_base;
	unsigned int ret;
	struct filter_entry *f;

	if (idx >= adap->tids.ftid_base && nidx <
	   (adap->tids.nftids + adap->tids.nsftids)) {
		idx = nidx;
		ret = TCB_COOKIE_G(rpl->cookie);
		f = &adap->tids.ftid_tab[idx];

		if (ret == FW_FILTER_WR_FLT_DELETED) {
			/* Clear the filter when we get confirmation from the
			 * hardware that the filter has been deleted.
			 */
			clear_filter(adap, f);
		} else if (ret == FW_FILTER_WR_SMT_TBL_FULL) {
			dev_err(adap->pdev_dev, "filter %u setup failed due to full SMT\n",
				idx);
			clear_filter(adap, f);
		} else if (ret == FW_FILTER_WR_FLT_ADDED) {
			f->smtidx = (be64_to_cpu(rpl->oldval) >> 24) & 0xff;
			f->pending = 0;  /* asynchronous setup completed */
			f->valid = 1;
		} else {
			/* Something went wrong.  Issue a warning about the
			 * problem and clear everything out.
			 */
			dev_err(adap->pdev_dev, "filter %u setup failed with error %u\n",
				idx, ret);
			clear_filter(adap, f);
		}
	}
}

/* Response queue handler for the FW event queue.
 */
static int fwevtq_handler(struct sge_rspq *q, const __be64 *rsp,
			  const struct pkt_gl *gl)
{
	u8 opcode = ((const struct rss_header *)rsp)->opcode;

	rsp++;                                          /* skip RSS header */

	/* FW can send EGR_UPDATEs encapsulated in a CPL_FW4_MSG.
	 */
	if (unlikely(opcode == CPL_FW4_MSG &&
	   ((const struct cpl_fw4_msg *)rsp)->type == FW_TYPE_RSSCPL)) {
		rsp++;
		opcode = ((const struct rss_header *)rsp)->opcode;
		rsp++;
		if (opcode != CPL_SGE_EGR_UPDATE) {
			dev_err(q->adap->pdev_dev, "unexpected FW4/CPL %#x on FW event queue\n"
				, opcode);
			goto out;
		}
	}

	if (likely(opcode == CPL_SGE_EGR_UPDATE)) {
		const struct cpl_sge_egr_update *p = (void *)rsp;
		unsigned int qid = EGR_QID_G(ntohl(p->opcode_qid));
		struct sge_txq *txq;

		txq = q->adap->sge.egr_map[qid - q->adap->sge.egr_start];
		txq->restarts++;
		if ((u8 *)txq < (u8 *)q->adap->sge.ofldtxq) {
			struct sge_eth_txq *eq;

			eq = container_of(txq, struct sge_eth_txq, q);
			netif_tx_wake_queue(eq->txq);
		} else {
			struct sge_ofld_txq *oq;

			oq = container_of(txq, struct sge_ofld_txq, q);
			tasklet_schedule(&oq->qresume_tsk);
		}
	} else if (opcode == CPL_FW6_MSG || opcode == CPL_FW4_MSG) {
		const struct cpl_fw6_msg *p = (void *)rsp;

#ifdef CONFIG_CHELSIO_T4_DCB
		const struct fw_port_cmd *pcmd = (const void *)p->data;
		unsigned int cmd = FW_CMD_OP_G(ntohl(pcmd->op_to_portid));
		unsigned int action =
			FW_PORT_CMD_ACTION_G(ntohl(pcmd->action_to_len16));

		if (cmd == FW_PORT_CMD &&
		    action == FW_PORT_ACTION_GET_PORT_INFO) {
			int port = FW_PORT_CMD_PORTID_G(
					be32_to_cpu(pcmd->op_to_portid));
			struct net_device *dev = q->adap->port[port];
			int state_input = ((pcmd->u.info.dcbxdis_pkd &
					    FW_PORT_CMD_DCBXDIS_F)
					   ? CXGB4_DCB_INPUT_FW_DISABLED
					   : CXGB4_DCB_INPUT_FW_ENABLED);

			cxgb4_dcb_state_fsm(dev, state_input);
		}

		if (cmd == FW_PORT_CMD &&
		    action == FW_PORT_ACTION_L2_DCB_CFG)
			dcb_rpl(q->adap, pcmd);
		else
#endif
			if (p->type == 0)
				t4_handle_fw_rpl(q->adap, p->data);
	} else if (opcode == CPL_L2T_WRITE_RPL) {
		const struct cpl_l2t_write_rpl *p = (void *)rsp;

		do_l2t_write_rpl(q->adap, p);
	} else if (opcode == CPL_SET_TCB_RPL) {
		const struct cpl_set_tcb_rpl *p = (void *)rsp;

		filter_rpl(q->adap, p);
	} else
		dev_err(q->adap->pdev_dev,
			"unexpected CPL %#x on FW event queue\n", opcode);
out:
	return 0;
}

/**
 *	uldrx_handler - response queue handler for ULD queues
 *	@q: the response queue that received the packet
 *	@rsp: the response queue descriptor holding the offload message
 *	@gl: the gather list of packet fragments
 *
 *	Deliver an ingress offload packet to a ULD.  All processing is done by
 *	the ULD, we just maintain statistics.
 */
static int uldrx_handler(struct sge_rspq *q, const __be64 *rsp,
			 const struct pkt_gl *gl)
{
	struct sge_ofld_rxq *rxq = container_of(q, struct sge_ofld_rxq, rspq);

	/* FW can send CPLs encapsulated in a CPL_FW4_MSG.
	 */
	if (((const struct rss_header *)rsp)->opcode == CPL_FW4_MSG &&
	    ((const struct cpl_fw4_msg *)(rsp + 1))->type == FW_TYPE_RSSCPL)
		rsp += 2;

	if (ulds[q->uld].rx_handler(q->adap->uld_handle[q->uld], rsp, gl)) {
		rxq->stats.nomem++;
		return -1;
	}
	if (gl == NULL)
		rxq->stats.imm++;
	else if (gl == CXGB4_MSG_AN)
		rxq->stats.an++;
	else
		rxq->stats.pkts++;
	return 0;
}

static void disable_msi(struct adapter *adapter)
{
	if (adapter->flags & USING_MSIX) {
		pci_disable_msix(adapter->pdev);
		adapter->flags &= ~USING_MSIX;
	} else if (adapter->flags & USING_MSI) {
		pci_disable_msi(adapter->pdev);
		adapter->flags &= ~USING_MSI;
	}
}

/*
 * Interrupt handler for non-data events used with MSI-X.
 */
static irqreturn_t t4_nondata_intr(int irq, void *cookie)
{
	struct adapter *adap = cookie;
	u32 v = t4_read_reg(adap, MYPF_REG(PL_PF_INT_CAUSE_A));

	if (v & PFSW_F) {
		adap->swintr = 1;
		t4_write_reg(adap, MYPF_REG(PL_PF_INT_CAUSE_A), v);
	}
	if (adap->flags & MASTER_PF)
		t4_slow_intr_handler(adap);
	return IRQ_HANDLED;
}

/*
 * Name the MSI-X interrupts.
 */
static void name_msix_vecs(struct adapter *adap)
{
	int i, j, msi_idx = 2, n = sizeof(adap->msix_info[0].desc);

	/* non-data interrupts */
	snprintf(adap->msix_info[0].desc, n, "%s", adap->port[0]->name);

	/* FW events */
	snprintf(adap->msix_info[1].desc, n, "%s-FWeventq",
		 adap->port[0]->name);

	/* Ethernet queues */
	for_each_port(adap, j) {
		struct net_device *d = adap->port[j];
		const struct port_info *pi = netdev_priv(d);

		for (i = 0; i < pi->nqsets; i++, msi_idx++)
			snprintf(adap->msix_info[msi_idx].desc, n, "%s-Rx%d",
				 d->name, i);
	}

	/* offload queues */
	for_each_ofldrxq(&adap->sge, i)
		snprintf(adap->msix_info[msi_idx++].desc, n, "%s-ofld%d",
			 adap->port[0]->name, i);

	for_each_rdmarxq(&adap->sge, i)
		snprintf(adap->msix_info[msi_idx++].desc, n, "%s-rdma%d",
			 adap->port[0]->name, i);

	for_each_rdmaciq(&adap->sge, i)
		snprintf(adap->msix_info[msi_idx++].desc, n, "%s-rdma-ciq%d",
			 adap->port[0]->name, i);
}

static int request_msix_queue_irqs(struct adapter *adap)
{
	struct sge *s = &adap->sge;
	int err, ethqidx, ofldqidx = 0, rdmaqidx = 0, rdmaciqqidx = 0;
	int msi_index = 2;

	err = request_irq(adap->msix_info[1].vec, t4_sge_intr_msix, 0,
			  adap->msix_info[1].desc, &s->fw_evtq);
	if (err)
		return err;

	for_each_ethrxq(s, ethqidx) {
		err = request_irq(adap->msix_info[msi_index].vec,
				  t4_sge_intr_msix, 0,
				  adap->msix_info[msi_index].desc,
				  &s->ethrxq[ethqidx].rspq);
		if (err)
			goto unwind;
		msi_index++;
	}
	for_each_ofldrxq(s, ofldqidx) {
		err = request_irq(adap->msix_info[msi_index].vec,
				  t4_sge_intr_msix, 0,
				  adap->msix_info[msi_index].desc,
				  &s->ofldrxq[ofldqidx].rspq);
		if (err)
			goto unwind;
		msi_index++;
	}
	for_each_rdmarxq(s, rdmaqidx) {
		err = request_irq(adap->msix_info[msi_index].vec,
				  t4_sge_intr_msix, 0,
				  adap->msix_info[msi_index].desc,
				  &s->rdmarxq[rdmaqidx].rspq);
		if (err)
			goto unwind;
		msi_index++;
	}
	for_each_rdmaciq(s, rdmaciqqidx) {
		err = request_irq(adap->msix_info[msi_index].vec,
				  t4_sge_intr_msix, 0,
				  adap->msix_info[msi_index].desc,
				  &s->rdmaciq[rdmaciqqidx].rspq);
		if (err)
			goto unwind;
		msi_index++;
	}
	return 0;

unwind:
	while (--rdmaciqqidx >= 0)
		free_irq(adap->msix_info[--msi_index].vec,
			 &s->rdmaciq[rdmaciqqidx].rspq);
	while (--rdmaqidx >= 0)
		free_irq(adap->msix_info[--msi_index].vec,
			 &s->rdmarxq[rdmaqidx].rspq);
	while (--ofldqidx >= 0)
		free_irq(adap->msix_info[--msi_index].vec,
			 &s->ofldrxq[ofldqidx].rspq);
	while (--ethqidx >= 0)
		free_irq(adap->msix_info[--msi_index].vec,
			 &s->ethrxq[ethqidx].rspq);
	free_irq(adap->msix_info[1].vec, &s->fw_evtq);
	return err;
}

static void free_msix_queue_irqs(struct adapter *adap)
{
	int i, msi_index = 2;
	struct sge *s = &adap->sge;

	free_irq(adap->msix_info[1].vec, &s->fw_evtq);
	for_each_ethrxq(s, i)
		free_irq(adap->msix_info[msi_index++].vec, &s->ethrxq[i].rspq);
	for_each_ofldrxq(s, i)
		free_irq(adap->msix_info[msi_index++].vec, &s->ofldrxq[i].rspq);
	for_each_rdmarxq(s, i)
		free_irq(adap->msix_info[msi_index++].vec, &s->rdmarxq[i].rspq);
	for_each_rdmaciq(s, i)
		free_irq(adap->msix_info[msi_index++].vec, &s->rdmaciq[i].rspq);
}

/**
 *	cxgb4_write_rss - write the RSS table for a given port
 *	@pi: the port
 *	@queues: array of queue indices for RSS
 *
 *	Sets up the portion of the HW RSS table for the port's VI to distribute
 *	packets to the Rx queues in @queues.
 *	Should never be called before setting up sge eth rx queues
 */
int cxgb4_write_rss(const struct port_info *pi, const u16 *queues)
{
	u16 *rss;
	int i, err;
	struct adapter *adapter = pi->adapter;
	const struct sge_eth_rxq *rxq;

	rxq = &adapter->sge.ethrxq[pi->first_qset];
	rss = kmalloc(pi->rss_size * sizeof(u16), GFP_KERNEL);
	if (!rss)
		return -ENOMEM;

	/* map the queue indices to queue ids */
	for (i = 0; i < pi->rss_size; i++, queues++)
		rss[i] = rxq[*queues].rspq.abs_id;

	err = t4_config_rss_range(adapter, adapter->pf, pi->viid, 0,
				  pi->rss_size, rss, pi->rss_size);
	/* If Tunnel All Lookup isn't specified in the global RSS
	 * Configuration, then we need to specify a default Ingress
	 * Queue for any ingress packets which aren't hashed.  We'll
	 * use our first ingress queue ...
	 */
	if (!err)
		err = t4_config_vi_rss(adapter, adapter->mbox, pi->viid,
				       FW_RSS_VI_CONFIG_CMD_IP6FOURTUPEN_F |
				       FW_RSS_VI_CONFIG_CMD_IP6TWOTUPEN_F |
				       FW_RSS_VI_CONFIG_CMD_IP4FOURTUPEN_F |
				       FW_RSS_VI_CONFIG_CMD_IP4TWOTUPEN_F |
				       FW_RSS_VI_CONFIG_CMD_UDPEN_F,
				       rss[0]);
	kfree(rss);
	return err;
}

/**
 *	setup_rss - configure RSS
 *	@adap: the adapter
 *
 *	Sets up RSS for each port.
 */
static int setup_rss(struct adapter *adap)
{
	int i, j, err;

	for_each_port(adap, i) {
		const struct port_info *pi = adap2pinfo(adap, i);

		/* Fill default values with equal distribution */
		for (j = 0; j < pi->rss_size; j++)
			pi->rss[j] = j % pi->nqsets;

		err = cxgb4_write_rss(pi, pi->rss);
		if (err)
			return err;
	}
	return 0;
}

/*
 * Return the channel of the ingress queue with the given qid.
 */
static unsigned int rxq_to_chan(const struct sge *p, unsigned int qid)
{
	qid -= p->ingr_start;
	return netdev2pinfo(p->ingr_map[qid]->netdev)->tx_chan;
}

/*
 * Wait until all NAPI handlers are descheduled.
 */
static void quiesce_rx(struct adapter *adap)
{
	int i;

	for (i = 0; i < adap->sge.ingr_sz; i++) {
		struct sge_rspq *q = adap->sge.ingr_map[i];

		if (q && q->handler) {
			napi_disable(&q->napi);
			local_bh_disable();
			while (!cxgb_poll_lock_napi(q))
				mdelay(1);
			local_bh_enable();
		}

	}
}

/* Disable interrupt and napi handler */
static void disable_interrupts(struct adapter *adap)
{
	if (adap->flags & FULL_INIT_DONE) {
		t4_intr_disable(adap);
		if (adap->flags & USING_MSIX) {
			free_msix_queue_irqs(adap);
			free_irq(adap->msix_info[0].vec, adap);
		} else {
			free_irq(adap->pdev->irq, adap);
		}
		quiesce_rx(adap);
	}
}

/*
 * Enable NAPI scheduling and interrupt generation for all Rx queues.
 */
static void enable_rx(struct adapter *adap)
{
	int i;

	for (i = 0; i < adap->sge.ingr_sz; i++) {
		struct sge_rspq *q = adap->sge.ingr_map[i];

		if (!q)
			continue;
		if (q->handler) {
			cxgb_busy_poll_init_lock(q);
			napi_enable(&q->napi);
		}
		/* 0-increment GTS to start the timer and enable interrupts */
		t4_write_reg(adap, MYPF_REG(SGE_PF_GTS_A),
			     SEINTARM_V(q->intr_params) |
			     INGRESSQID_V(q->cntxt_id));
	}
}

static int alloc_ofld_rxqs(struct adapter *adap, struct sge_ofld_rxq *q,
			   unsigned int nq, unsigned int per_chan, int msi_idx,
			   u16 *ids)
{
	int i, err;

	for (i = 0; i < nq; i++, q++) {
		if (msi_idx > 0)
			msi_idx++;
		err = t4_sge_alloc_rxq(adap, &q->rspq, false,
				       adap->port[i / per_chan],
				       msi_idx, q->fl.size ? &q->fl : NULL,
				       uldrx_handler, 0);
		if (err)
			return err;
		memset(&q->stats, 0, sizeof(q->stats));
		if (ids)
			ids[i] = q->rspq.abs_id;
	}
	return 0;
}

/**
 *	setup_sge_queues - configure SGE Tx/Rx/response queues
 *	@adap: the adapter
 *
 *	Determines how many sets of SGE queues to use and initializes them.
 *	We support multiple queue sets per port if we have MSI-X, otherwise
 *	just one queue set per port.
 */
static int setup_sge_queues(struct adapter *adap)
{
	int err, msi_idx, i, j;
	struct sge *s = &adap->sge;

	bitmap_zero(s->starving_fl, s->egr_sz);
	bitmap_zero(s->txq_maperr, s->egr_sz);

	if (adap->flags & USING_MSIX)
		msi_idx = 1;         /* vector 0 is for non-queue interrupts */
	else {
		err = t4_sge_alloc_rxq(adap, &s->intrq, false, adap->port[0], 0,
				       NULL, NULL, -1);
		if (err)
			return err;
		msi_idx = -((int)s->intrq.abs_id + 1);
	}

	/* NOTE: If you add/delete any Ingress/Egress Queue allocations in here,
	 * don't forget to update the following which need to be
	 * synchronized to and changes here.
	 *
	 * 1. The calculations of MAX_INGQ in cxgb4.h.
	 *
	 * 2. Update enable_msix/name_msix_vecs/request_msix_queue_irqs
	 *    to accommodate any new/deleted Ingress Queues
	 *    which need MSI-X Vectors.
	 *
	 * 3. Update sge_qinfo_show() to include information on the
	 *    new/deleted queues.
	 */
	err = t4_sge_alloc_rxq(adap, &s->fw_evtq, true, adap->port[0],
			       msi_idx, NULL, fwevtq_handler, -1);
	if (err) {
freeout:	t4_free_sge_resources(adap);
		return err;
	}

	for_each_port(adap, i) {
		struct net_device *dev = adap->port[i];
		struct port_info *pi = netdev_priv(dev);
		struct sge_eth_rxq *q = &s->ethrxq[pi->first_qset];
		struct sge_eth_txq *t = &s->ethtxq[pi->first_qset];

		for (j = 0; j < pi->nqsets; j++, q++) {
			if (msi_idx > 0)
				msi_idx++;
			err = t4_sge_alloc_rxq(adap, &q->rspq, false, dev,
					       msi_idx, &q->fl,
					       t4_ethrx_handler,
					       t4_get_mps_bg_map(adap,
								 pi->tx_chan));
			if (err)
				goto freeout;
			q->rspq.idx = j;
			memset(&q->stats, 0, sizeof(q->stats));
		}
		for (j = 0; j < pi->nqsets; j++, t++) {
			err = t4_sge_alloc_eth_txq(adap, t, dev,
					netdev_get_tx_queue(dev, j),
					s->fw_evtq.cntxt_id);
			if (err)
				goto freeout;
		}
	}

	j = s->ofldqsets / adap->params.nports; /* ofld queues per channel */
	for_each_ofldrxq(s, i) {
		err = t4_sge_alloc_ofld_txq(adap, &s->ofldtxq[i],
					    adap->port[i / j],
					    s->fw_evtq.cntxt_id);
		if (err)
			goto freeout;
	}

#define ALLOC_OFLD_RXQS(firstq, nq, per_chan, ids) do { \
	err = alloc_ofld_rxqs(adap, firstq, nq, per_chan, msi_idx, ids); \
	if (err) \
		goto freeout; \
	if (msi_idx > 0) \
		msi_idx += nq; \
} while (0)

	ALLOC_OFLD_RXQS(s->ofldrxq, s->ofldqsets, j, s->ofld_rxq);
	ALLOC_OFLD_RXQS(s->rdmarxq, s->rdmaqs, 1, s->rdma_rxq);
	j = s->rdmaciqs / adap->params.nports; /* rdmaq queues per channel */
	ALLOC_OFLD_RXQS(s->rdmaciq, s->rdmaciqs, j, s->rdma_ciq);

#undef ALLOC_OFLD_RXQS

	for_each_port(adap, i) {
		/*
		 * Note that ->rdmarxq[i].rspq.cntxt_id below is 0 if we don't
		 * have RDMA queues, and that's the right value.
		 */
		err = t4_sge_alloc_ctrl_txq(adap, &s->ctrlq[i], adap->port[i],
					    s->fw_evtq.cntxt_id,
					    s->rdmarxq[i].rspq.cntxt_id);
		if (err)
			goto freeout;
	}

	t4_write_reg(adap, is_t4(adap->params.chip) ?
				MPS_TRC_RSS_CONTROL_A :
				MPS_T5_TRC_RSS_CONTROL_A,
		     RSSCONTROL_V(netdev2pinfo(adap->port[0])->tx_chan) |
		     QUEUENUMBER_V(s->ethrxq[0].rspq.abs_id));
	return 0;
}

/*
 * Allocate a chunk of memory using kmalloc or, if that fails, vmalloc.
 * The allocated memory is cleared.
 */
void *t4_alloc_mem(size_t size)
{
	void *p = kzalloc(size, GFP_KERNEL | __GFP_NOWARN);

	if (!p)
		p = vzalloc(size);
	return p;
}

/*
 * Free memory allocated through alloc_mem().
 */
void t4_free_mem(void *addr)
{
	if (is_vmalloc_addr(addr))
		vfree(addr);
	else
		kfree(addr);
}

/* Send a Work Request to write the filter at a specified index.  We construct
 * a Firmware Filter Work Request to have the work done and put the indicated
 * filter into "pending" mode which will prevent any further actions against
 * it till we get a reply from the firmware on the completion status of the
 * request.
 */
static int set_filter_wr(struct adapter *adapter, int fidx)
{
	struct filter_entry *f = &adapter->tids.ftid_tab[fidx];
	struct sk_buff *skb;
	struct fw_filter_wr *fwr;
	unsigned int ftid;

	skb = alloc_skb(sizeof(*fwr), GFP_KERNEL);
	if (!skb)
		return -ENOMEM;

	/* If the new filter requires loopback Destination MAC and/or VLAN
	 * rewriting then we need to allocate a Layer 2 Table (L2T) entry for
	 * the filter.
	 */
	if (f->fs.newdmac || f->fs.newvlan) {
		/* allocate L2T entry for new filter */
		f->l2t = t4_l2t_alloc_switching(adapter->l2t);
		if (f->l2t == NULL) {
			kfree_skb(skb);
			return -EAGAIN;
		}
		if (t4_l2t_set_switching(adapter, f->l2t, f->fs.vlan,
					f->fs.eport, f->fs.dmac)) {
			cxgb4_l2t_release(f->l2t);
			f->l2t = NULL;
			kfree_skb(skb);
			return -ENOMEM;
		}
	}

	ftid = adapter->tids.ftid_base + fidx;

	fwr = (struct fw_filter_wr *)__skb_put(skb, sizeof(*fwr));
	memset(fwr, 0, sizeof(*fwr));

	/* It would be nice to put most of the following in t4_hw.c but most
	 * of the work is translating the cxgbtool ch_filter_specification
	 * into the Work Request and the definition of that structure is
	 * currently in cxgbtool.h which isn't appropriate to pull into the
	 * common code.  We may eventually try to come up with a more neutral
	 * filter specification structure but for now it's easiest to simply
	 * put this fairly direct code in line ...
	 */
	fwr->op_pkd = htonl(FW_WR_OP_V(FW_FILTER_WR));
	fwr->len16_pkd = htonl(FW_WR_LEN16_V(sizeof(*fwr)/16));
	fwr->tid_to_iq =
		htonl(FW_FILTER_WR_TID_V(ftid) |
		      FW_FILTER_WR_RQTYPE_V(f->fs.type) |
		      FW_FILTER_WR_NOREPLY_V(0) |
		      FW_FILTER_WR_IQ_V(f->fs.iq));
	fwr->del_filter_to_l2tix =
		htonl(FW_FILTER_WR_RPTTID_V(f->fs.rpttid) |
		      FW_FILTER_WR_DROP_V(f->fs.action == FILTER_DROP) |
		      FW_FILTER_WR_DIRSTEER_V(f->fs.dirsteer) |
		      FW_FILTER_WR_MASKHASH_V(f->fs.maskhash) |
		      FW_FILTER_WR_DIRSTEERHASH_V(f->fs.dirsteerhash) |
		      FW_FILTER_WR_LPBK_V(f->fs.action == FILTER_SWITCH) |
		      FW_FILTER_WR_DMAC_V(f->fs.newdmac) |
		      FW_FILTER_WR_SMAC_V(f->fs.newsmac) |
		      FW_FILTER_WR_INSVLAN_V(f->fs.newvlan == VLAN_INSERT ||
					     f->fs.newvlan == VLAN_REWRITE) |
		      FW_FILTER_WR_RMVLAN_V(f->fs.newvlan == VLAN_REMOVE ||
					    f->fs.newvlan == VLAN_REWRITE) |
		      FW_FILTER_WR_HITCNTS_V(f->fs.hitcnts) |
		      FW_FILTER_WR_TXCHAN_V(f->fs.eport) |
		      FW_FILTER_WR_PRIO_V(f->fs.prio) |
		      FW_FILTER_WR_L2TIX_V(f->l2t ? f->l2t->idx : 0));
	fwr->ethtype = htons(f->fs.val.ethtype);
	fwr->ethtypem = htons(f->fs.mask.ethtype);
	fwr->frag_to_ovlan_vldm =
		(FW_FILTER_WR_FRAG_V(f->fs.val.frag) |
		 FW_FILTER_WR_FRAGM_V(f->fs.mask.frag) |
		 FW_FILTER_WR_IVLAN_VLD_V(f->fs.val.ivlan_vld) |
		 FW_FILTER_WR_OVLAN_VLD_V(f->fs.val.ovlan_vld) |
		 FW_FILTER_WR_IVLAN_VLDM_V(f->fs.mask.ivlan_vld) |
		 FW_FILTER_WR_OVLAN_VLDM_V(f->fs.mask.ovlan_vld));
	fwr->smac_sel = 0;
	fwr->rx_chan_rx_rpl_iq =
		htons(FW_FILTER_WR_RX_CHAN_V(0) |
		      FW_FILTER_WR_RX_RPL_IQ_V(adapter->sge.fw_evtq.abs_id));
	fwr->maci_to_matchtypem =
		htonl(FW_FILTER_WR_MACI_V(f->fs.val.macidx) |
		      FW_FILTER_WR_MACIM_V(f->fs.mask.macidx) |
		      FW_FILTER_WR_FCOE_V(f->fs.val.fcoe) |
		      FW_FILTER_WR_FCOEM_V(f->fs.mask.fcoe) |
		      FW_FILTER_WR_PORT_V(f->fs.val.iport) |
		      FW_FILTER_WR_PORTM_V(f->fs.mask.iport) |
		      FW_FILTER_WR_MATCHTYPE_V(f->fs.val.matchtype) |
		      FW_FILTER_WR_MATCHTYPEM_V(f->fs.mask.matchtype));
	fwr->ptcl = f->fs.val.proto;
	fwr->ptclm = f->fs.mask.proto;
	fwr->ttyp = f->fs.val.tos;
	fwr->ttypm = f->fs.mask.tos;
	fwr->ivlan = htons(f->fs.val.ivlan);
	fwr->ivlanm = htons(f->fs.mask.ivlan);
	fwr->ovlan = htons(f->fs.val.ovlan);
	fwr->ovlanm = htons(f->fs.mask.ovlan);
	memcpy(fwr->lip, f->fs.val.lip, sizeof(fwr->lip));
	memcpy(fwr->lipm, f->fs.mask.lip, sizeof(fwr->lipm));
	memcpy(fwr->fip, f->fs.val.fip, sizeof(fwr->fip));
	memcpy(fwr->fipm, f->fs.mask.fip, sizeof(fwr->fipm));
	fwr->lp = htons(f->fs.val.lport);
	fwr->lpm = htons(f->fs.mask.lport);
	fwr->fp = htons(f->fs.val.fport);
	fwr->fpm = htons(f->fs.mask.fport);
	if (f->fs.newsmac)
		memcpy(fwr->sma, f->fs.smac, sizeof(fwr->sma));

	/* Mark the filter as "pending" and ship off the Filter Work Request.
	 * When we get the Work Request Reply we'll clear the pending status.
	 */
	f->pending = 1;
	set_wr_txq(skb, CPL_PRIORITY_CONTROL, f->fs.val.iport & 0x3);
	t4_ofld_send(adapter, skb);
	return 0;
}

/* Delete the filter at a specified index.
 */
static int del_filter_wr(struct adapter *adapter, int fidx)
{
	struct filter_entry *f = &adapter->tids.ftid_tab[fidx];
	struct sk_buff *skb;
	struct fw_filter_wr *fwr;
	unsigned int len, ftid;

	len = sizeof(*fwr);
	ftid = adapter->tids.ftid_base + fidx;

	skb = alloc_skb(len, GFP_KERNEL);
	if (!skb)
		return -ENOMEM;

	fwr = (struct fw_filter_wr *)__skb_put(skb, len);
	t4_mk_filtdelwr(ftid, fwr, adapter->sge.fw_evtq.abs_id);

	/* Mark the filter as "pending" and ship off the Filter Work Request.
	 * When we get the Work Request Reply we'll clear the pending status.
	 */
	f->pending = 1;
	t4_mgmt_tx(adapter, skb);
	return 0;
}

static u16 cxgb_select_queue(struct net_device *dev, struct sk_buff *skb,
			     void *accel_priv, select_queue_fallback_t fallback)
{
	int txq;

#ifdef CONFIG_CHELSIO_T4_DCB
	/* If a Data Center Bridging has been successfully negotiated on this
	 * link then we'll use the skb's priority to map it to a TX Queue.
	 * The skb's priority is determined via the VLAN Tag Priority Code
	 * Point field.
	 */
	if (cxgb4_dcb_enabled(dev)) {
		u16 vlan_tci;
		int err;

		err = vlan_get_tag(skb, &vlan_tci);
		if (unlikely(err)) {
			if (net_ratelimit())
				netdev_warn(dev,
					    "TX Packet without VLAN Tag on DCB Link\n");
			txq = 0;
		} else {
			txq = (vlan_tci & VLAN_PRIO_MASK) >> VLAN_PRIO_SHIFT;
#ifdef CONFIG_CHELSIO_T4_FCOE
			if (skb->protocol == htons(ETH_P_FCOE))
				txq = skb->priority & 0x7;
#endif /* CONFIG_CHELSIO_T4_FCOE */
		}
		return txq;
	}
#endif /* CONFIG_CHELSIO_T4_DCB */

	if (select_queue) {
		txq = (skb_rx_queue_recorded(skb)
			? skb_get_rx_queue(skb)
			: smp_processor_id());

		while (unlikely(txq >= dev->real_num_tx_queues))
			txq -= dev->real_num_tx_queues;

		return txq;
	}

	return fallback(dev, skb) % dev->real_num_tx_queues;
}

static int closest_timer(const struct sge *s, int time)
{
	int i, delta, match = 0, min_delta = INT_MAX;

	for (i = 0; i < ARRAY_SIZE(s->timer_val); i++) {
		delta = time - s->timer_val[i];
		if (delta < 0)
			delta = -delta;
		if (delta < min_delta) {
			min_delta = delta;
			match = i;
		}
	}
	return match;
}

static int closest_thres(const struct sge *s, int thres)
{
	int i, delta, match = 0, min_delta = INT_MAX;

	for (i = 0; i < ARRAY_SIZE(s->counter_val); i++) {
		delta = thres - s->counter_val[i];
		if (delta < 0)
			delta = -delta;
		if (delta < min_delta) {
			min_delta = delta;
			match = i;
		}
	}
	return match;
}

/**
 *	cxgb4_set_rspq_intr_params - set a queue's interrupt holdoff parameters
 *	@q: the Rx queue
 *	@us: the hold-off time in us, or 0 to disable timer
 *	@cnt: the hold-off packet count, or 0 to disable counter
 *
 *	Sets an Rx queue's interrupt hold-off time and packet count.  At least
 *	one of the two needs to be enabled for the queue to generate interrupts.
 */
int cxgb4_set_rspq_intr_params(struct sge_rspq *q,
			       unsigned int us, unsigned int cnt)
{
	struct adapter *adap = q->adap;

	if ((us | cnt) == 0)
		cnt = 1;

	if (cnt) {
		int err;
		u32 v, new_idx;

		new_idx = closest_thres(&adap->sge, cnt);
		if (q->desc && q->pktcnt_idx != new_idx) {
			/* the queue has already been created, update it */
			v = FW_PARAMS_MNEM_V(FW_PARAMS_MNEM_DMAQ) |
			    FW_PARAMS_PARAM_X_V(
					FW_PARAMS_PARAM_DMAQ_IQ_INTCNTTHRESH) |
			    FW_PARAMS_PARAM_YZ_V(q->cntxt_id);
			err = t4_set_params(adap, adap->mbox, adap->pf, 0, 1,
					    &v, &new_idx);
			if (err)
				return err;
		}
		q->pktcnt_idx = new_idx;
	}

	us = us == 0 ? 6 : closest_timer(&adap->sge, us);
	q->intr_params = QINTR_TIMER_IDX_V(us) | QINTR_CNT_EN_V(cnt > 0);
	return 0;
}

static int cxgb_set_features(struct net_device *dev, netdev_features_t features)
{
	const struct port_info *pi = netdev_priv(dev);
	netdev_features_t changed = dev->features ^ features;
	int err;

	if (!(changed & NETIF_F_HW_VLAN_CTAG_RX))
		return 0;

	err = t4_set_rxmode(pi->adapter, pi->adapter->pf, pi->viid, -1,
			    -1, -1, -1,
			    !!(features & NETIF_F_HW_VLAN_CTAG_RX), true);
	if (unlikely(err))
		dev->features = features ^ NETIF_F_HW_VLAN_CTAG_RX;
	return err;
}

static int setup_debugfs(struct adapter *adap)
{
	if (IS_ERR_OR_NULL(adap->debugfs_root))
		return -1;

#ifdef CONFIG_DEBUG_FS
	t4_setup_debugfs(adap);
#endif
	return 0;
}

/*
 * upper-layer driver support
 */

/*
 * Allocate an active-open TID and set it to the supplied value.
 */
int cxgb4_alloc_atid(struct tid_info *t, void *data)
{
	int atid = -1;

	spin_lock_bh(&t->atid_lock);
	if (t->afree) {
		union aopen_entry *p = t->afree;

		atid = (p - t->atid_tab) + t->atid_base;
		t->afree = p->next;
		p->data = data;
		t->atids_in_use++;
	}
	spin_unlock_bh(&t->atid_lock);
	return atid;
}
EXPORT_SYMBOL(cxgb4_alloc_atid);

/*
 * Release an active-open TID.
 */
void cxgb4_free_atid(struct tid_info *t, unsigned int atid)
{
	union aopen_entry *p = &t->atid_tab[atid - t->atid_base];

	spin_lock_bh(&t->atid_lock);
	p->next = t->afree;
	t->afree = p;
	t->atids_in_use--;
	spin_unlock_bh(&t->atid_lock);
}
EXPORT_SYMBOL(cxgb4_free_atid);

/*
 * Allocate a server TID and set it to the supplied value.
 */
int cxgb4_alloc_stid(struct tid_info *t, int family, void *data)
{
	int stid;

	spin_lock_bh(&t->stid_lock);
	if (family == PF_INET) {
		stid = find_first_zero_bit(t->stid_bmap, t->nstids);
		if (stid < t->nstids)
			__set_bit(stid, t->stid_bmap);
		else
			stid = -1;
	} else {
		stid = bitmap_find_free_region(t->stid_bmap, t->nstids, 2);
		if (stid < 0)
			stid = -1;
	}
	if (stid >= 0) {
		t->stid_tab[stid].data = data;
		stid += t->stid_base;
		/* IPv6 requires max of 520 bits or 16 cells in TCAM
		 * This is equivalent to 4 TIDs. With CLIP enabled it
		 * needs 2 TIDs.
		 */
		if (family == PF_INET)
			t->stids_in_use++;
		else
			t->stids_in_use += 4;
	}
	spin_unlock_bh(&t->stid_lock);
	return stid;
}
EXPORT_SYMBOL(cxgb4_alloc_stid);

/* Allocate a server filter TID and set it to the supplied value.
 */
int cxgb4_alloc_sftid(struct tid_info *t, int family, void *data)
{
	int stid;

	spin_lock_bh(&t->stid_lock);
	if (family == PF_INET) {
		stid = find_next_zero_bit(t->stid_bmap,
				t->nstids + t->nsftids, t->nstids);
		if (stid < (t->nstids + t->nsftids))
			__set_bit(stid, t->stid_bmap);
		else
			stid = -1;
	} else {
		stid = -1;
	}
	if (stid >= 0) {
		t->stid_tab[stid].data = data;
		stid -= t->nstids;
		stid += t->sftid_base;
		t->stids_in_use++;
	}
	spin_unlock_bh(&t->stid_lock);
	return stid;
}
EXPORT_SYMBOL(cxgb4_alloc_sftid);

/* Release a server TID.
 */
void cxgb4_free_stid(struct tid_info *t, unsigned int stid, int family)
{
	/* Is it a server filter TID? */
	if (t->nsftids && (stid >= t->sftid_base)) {
		stid -= t->sftid_base;
		stid += t->nstids;
	} else {
		stid -= t->stid_base;
	}

	spin_lock_bh(&t->stid_lock);
	if (family == PF_INET)
		__clear_bit(stid, t->stid_bmap);
	else
		bitmap_release_region(t->stid_bmap, stid, 2);
	t->stid_tab[stid].data = NULL;
	if (family == PF_INET)
		t->stids_in_use--;
	else
		t->stids_in_use -= 4;
	spin_unlock_bh(&t->stid_lock);
}
EXPORT_SYMBOL(cxgb4_free_stid);

/*
 * Populate a TID_RELEASE WR.  Caller must properly size the skb.
 */
static void mk_tid_release(struct sk_buff *skb, unsigned int chan,
			   unsigned int tid)
{
	struct cpl_tid_release *req;

	set_wr_txq(skb, CPL_PRIORITY_SETUP, chan);
	req = (struct cpl_tid_release *)__skb_put(skb, sizeof(*req));
	INIT_TP_WR(req, tid);
	OPCODE_TID(req) = htonl(MK_OPCODE_TID(CPL_TID_RELEASE, tid));
}

/*
 * Queue a TID release request and if necessary schedule a work queue to
 * process it.
 */
static void cxgb4_queue_tid_release(struct tid_info *t, unsigned int chan,
				    unsigned int tid)
{
	void **p = &t->tid_tab[tid];
	struct adapter *adap = container_of(t, struct adapter, tids);

	spin_lock_bh(&adap->tid_release_lock);
	*p = adap->tid_release_head;
	/* Low 2 bits encode the Tx channel number */
	adap->tid_release_head = (void **)((uintptr_t)p | chan);
	if (!adap->tid_release_task_busy) {
		adap->tid_release_task_busy = true;
		queue_work(adap->workq, &adap->tid_release_task);
	}
	spin_unlock_bh(&adap->tid_release_lock);
}

/*
 * Process the list of pending TID release requests.
 */
static void process_tid_release_list(struct work_struct *work)
{
	struct sk_buff *skb;
	struct adapter *adap;

	adap = container_of(work, struct adapter, tid_release_task);

	spin_lock_bh(&adap->tid_release_lock);
	while (adap->tid_release_head) {
		void **p = adap->tid_release_head;
		unsigned int chan = (uintptr_t)p & 3;
		p = (void *)p - chan;

		adap->tid_release_head = *p;
		*p = NULL;
		spin_unlock_bh(&adap->tid_release_lock);

		while (!(skb = alloc_skb(sizeof(struct cpl_tid_release),
					 GFP_KERNEL)))
			schedule_timeout_uninterruptible(1);

		mk_tid_release(skb, chan, p - adap->tids.tid_tab);
		t4_ofld_send(adap, skb);
		spin_lock_bh(&adap->tid_release_lock);
	}
	adap->tid_release_task_busy = false;
	spin_unlock_bh(&adap->tid_release_lock);
}

/*
 * Release a TID and inform HW.  If we are unable to allocate the release
 * message we defer to a work queue.
 */
void cxgb4_remove_tid(struct tid_info *t, unsigned int chan, unsigned int tid)
{
	void *old;
	struct sk_buff *skb;
	struct adapter *adap = container_of(t, struct adapter, tids);

	old = t->tid_tab[tid];
	skb = alloc_skb(sizeof(struct cpl_tid_release), GFP_ATOMIC);
	if (likely(skb)) {
		t->tid_tab[tid] = NULL;
		mk_tid_release(skb, chan, tid);
		t4_ofld_send(adap, skb);
	} else
		cxgb4_queue_tid_release(t, chan, tid);
	if (old)
		atomic_dec(&t->tids_in_use);
}
EXPORT_SYMBOL(cxgb4_remove_tid);

/*
 * Allocate and initialize the TID tables.  Returns 0 on success.
 */
static int tid_init(struct tid_info *t)
{
	size_t size;
	unsigned int stid_bmap_size;
	unsigned int natids = t->natids;
	struct adapter *adap = container_of(t, struct adapter, tids);

	stid_bmap_size = BITS_TO_LONGS(t->nstids + t->nsftids);
	size = t->ntids * sizeof(*t->tid_tab) +
	       natids * sizeof(*t->atid_tab) +
	       t->nstids * sizeof(*t->stid_tab) +
	       t->nsftids * sizeof(*t->stid_tab) +
	       stid_bmap_size * sizeof(long) +
	       t->nftids * sizeof(*t->ftid_tab) +
	       t->nsftids * sizeof(*t->ftid_tab);

	t->tid_tab = t4_alloc_mem(size);
	if (!t->tid_tab)
		return -ENOMEM;

	t->atid_tab = (union aopen_entry *)&t->tid_tab[t->ntids];
	t->stid_tab = (struct serv_entry *)&t->atid_tab[natids];
	t->stid_bmap = (unsigned long *)&t->stid_tab[t->nstids + t->nsftids];
	t->ftid_tab = (struct filter_entry *)&t->stid_bmap[stid_bmap_size];
	spin_lock_init(&t->stid_lock);
	spin_lock_init(&t->atid_lock);

	t->stids_in_use = 0;
	t->afree = NULL;
	t->atids_in_use = 0;
	atomic_set(&t->tids_in_use, 0);

	/* Setup the free list for atid_tab and clear the stid bitmap. */
	if (natids) {
		while (--natids)
			t->atid_tab[natids - 1].next = &t->atid_tab[natids];
		t->afree = t->atid_tab;
	}
	bitmap_zero(t->stid_bmap, t->nstids + t->nsftids);
	/* Reserve stid 0 for T4/T5 adapters */
	if (!t->stid_base &&
	    (CHELSIO_CHIP_VERSION(adap->params.chip) <= CHELSIO_T5))
		__set_bit(0, t->stid_bmap);

	return 0;
}

/**
 *	cxgb4_create_server - create an IP server
 *	@dev: the device
 *	@stid: the server TID
 *	@sip: local IP address to bind server to
 *	@sport: the server's TCP port
 *	@queue: queue to direct messages from this server to
 *
 *	Create an IP server for the given port and address.
 *	Returns <0 on error and one of the %NET_XMIT_* values on success.
 */
int cxgb4_create_server(const struct net_device *dev, unsigned int stid,
			__be32 sip, __be16 sport, __be16 vlan,
			unsigned int queue)
{
	unsigned int chan;
	struct sk_buff *skb;
	struct adapter *adap;
	struct cpl_pass_open_req *req;
	int ret;

	skb = alloc_skb(sizeof(*req), GFP_KERNEL);
	if (!skb)
		return -ENOMEM;

	adap = netdev2adap(dev);
	req = (struct cpl_pass_open_req *)__skb_put(skb, sizeof(*req));
	INIT_TP_WR(req, 0);
	OPCODE_TID(req) = htonl(MK_OPCODE_TID(CPL_PASS_OPEN_REQ, stid));
	req->local_port = sport;
	req->peer_port = htons(0);
	req->local_ip = sip;
	req->peer_ip = htonl(0);
	chan = rxq_to_chan(&adap->sge, queue);
	req->opt0 = cpu_to_be64(TX_CHAN_V(chan));
	req->opt1 = cpu_to_be64(CONN_POLICY_V(CPL_CONN_POLICY_ASK) |
				SYN_RSS_ENABLE_F | SYN_RSS_QUEUE_V(queue));
	ret = t4_mgmt_tx(adap, skb);
	return net_xmit_eval(ret);
}
EXPORT_SYMBOL(cxgb4_create_server);

/*	cxgb4_create_server6 - create an IPv6 server
 *	@dev: the device
 *	@stid: the server TID
 *	@sip: local IPv6 address to bind server to
 *	@sport: the server's TCP port
 *	@queue: queue to direct messages from this server to
 *
 *	Create an IPv6 server for the given port and address.
 *	Returns <0 on error and one of the %NET_XMIT_* values on success.
 */
int cxgb4_create_server6(const struct net_device *dev, unsigned int stid,
			 const struct in6_addr *sip, __be16 sport,
			 unsigned int queue)
{
	unsigned int chan;
	struct sk_buff *skb;
	struct adapter *adap;
	struct cpl_pass_open_req6 *req;
	int ret;

	skb = alloc_skb(sizeof(*req), GFP_KERNEL);
	if (!skb)
		return -ENOMEM;

	adap = netdev2adap(dev);
	req = (struct cpl_pass_open_req6 *)__skb_put(skb, sizeof(*req));
	INIT_TP_WR(req, 0);
	OPCODE_TID(req) = htonl(MK_OPCODE_TID(CPL_PASS_OPEN_REQ6, stid));
	req->local_port = sport;
	req->peer_port = htons(0);
	req->local_ip_hi = *(__be64 *)(sip->s6_addr);
	req->local_ip_lo = *(__be64 *)(sip->s6_addr + 8);
	req->peer_ip_hi = cpu_to_be64(0);
	req->peer_ip_lo = cpu_to_be64(0);
	chan = rxq_to_chan(&adap->sge, queue);
	req->opt0 = cpu_to_be64(TX_CHAN_V(chan));
	req->opt1 = cpu_to_be64(CONN_POLICY_V(CPL_CONN_POLICY_ASK) |
				SYN_RSS_ENABLE_F | SYN_RSS_QUEUE_V(queue));
	ret = t4_mgmt_tx(adap, skb);
	return net_xmit_eval(ret);
}
EXPORT_SYMBOL(cxgb4_create_server6);

int cxgb4_remove_server(const struct net_device *dev, unsigned int stid,
			unsigned int queue, bool ipv6)
{
	struct sk_buff *skb;
	struct adapter *adap;
	struct cpl_close_listsvr_req *req;
	int ret;

	adap = netdev2adap(dev);

	skb = alloc_skb(sizeof(*req), GFP_KERNEL);
	if (!skb)
		return -ENOMEM;

	req = (struct cpl_close_listsvr_req *)__skb_put(skb, sizeof(*req));
	INIT_TP_WR(req, 0);
	OPCODE_TID(req) = htonl(MK_OPCODE_TID(CPL_CLOSE_LISTSRV_REQ, stid));
	req->reply_ctrl = htons(NO_REPLY_V(0) | (ipv6 ? LISTSVR_IPV6_V(1) :
				LISTSVR_IPV6_V(0)) | QUEUENO_V(queue));
	ret = t4_mgmt_tx(adap, skb);
	return net_xmit_eval(ret);
}
EXPORT_SYMBOL(cxgb4_remove_server);

/**
 *	cxgb4_best_mtu - find the entry in the MTU table closest to an MTU
 *	@mtus: the HW MTU table
 *	@mtu: the target MTU
 *	@idx: index of selected entry in the MTU table
 *
 *	Returns the index and the value in the HW MTU table that is closest to
 *	but does not exceed @mtu, unless @mtu is smaller than any value in the
 *	table, in which case that smallest available value is selected.
 */
unsigned int cxgb4_best_mtu(const unsigned short *mtus, unsigned short mtu,
			    unsigned int *idx)
{
	unsigned int i = 0;

	while (i < NMTUS - 1 && mtus[i + 1] <= mtu)
		++i;
	if (idx)
		*idx = i;
	return mtus[i];
}
EXPORT_SYMBOL(cxgb4_best_mtu);

/**
 *     cxgb4_best_aligned_mtu - find best MTU, [hopefully] data size aligned
 *     @mtus: the HW MTU table
 *     @header_size: Header Size
 *     @data_size_max: maximum Data Segment Size
 *     @data_size_align: desired Data Segment Size Alignment (2^N)
 *     @mtu_idxp: HW MTU Table Index return value pointer (possibly NULL)
 *
 *     Similar to cxgb4_best_mtu() but instead of searching the Hardware
 *     MTU Table based solely on a Maximum MTU parameter, we break that
 *     parameter up into a Header Size and Maximum Data Segment Size, and
 *     provide a desired Data Segment Size Alignment.  If we find an MTU in
 *     the Hardware MTU Table which will result in a Data Segment Size with
 *     the requested alignment _and_ that MTU isn't "too far" from the
 *     closest MTU, then we'll return that rather than the closest MTU.
 */
unsigned int cxgb4_best_aligned_mtu(const unsigned short *mtus,
				    unsigned short header_size,
				    unsigned short data_size_max,
				    unsigned short data_size_align,
				    unsigned int *mtu_idxp)
{
	unsigned short max_mtu = header_size + data_size_max;
	unsigned short data_size_align_mask = data_size_align - 1;
	int mtu_idx, aligned_mtu_idx;

	/* Scan the MTU Table till we find an MTU which is larger than our
	 * Maximum MTU or we reach the end of the table.  Along the way,
	 * record the last MTU found, if any, which will result in a Data
	 * Segment Length matching the requested alignment.
	 */
	for (mtu_idx = 0, aligned_mtu_idx = -1; mtu_idx < NMTUS; mtu_idx++) {
		unsigned short data_size = mtus[mtu_idx] - header_size;

		/* If this MTU minus the Header Size would result in a
		 * Data Segment Size of the desired alignment, remember it.
		 */
		if ((data_size & data_size_align_mask) == 0)
			aligned_mtu_idx = mtu_idx;

		/* If we're not at the end of the Hardware MTU Table and the
		 * next element is larger than our Maximum MTU, drop out of
		 * the loop.
		 */
		if (mtu_idx+1 < NMTUS && mtus[mtu_idx+1] > max_mtu)
			break;
	}

	/* If we fell out of the loop because we ran to the end of the table,
	 * then we just have to use the last [largest] entry.
	 */
	if (mtu_idx == NMTUS)
		mtu_idx--;

	/* If we found an MTU which resulted in the requested Data Segment
	 * Length alignment and that's "not far" from the largest MTU which is
	 * less than or equal to the maximum MTU, then use that.
	 */
	if (aligned_mtu_idx >= 0 &&
	    mtu_idx - aligned_mtu_idx <= 1)
		mtu_idx = aligned_mtu_idx;

	/* If the caller has passed in an MTU Index pointer, pass the
	 * MTU Index back.  Return the MTU value.
	 */
	if (mtu_idxp)
		*mtu_idxp = mtu_idx;
	return mtus[mtu_idx];
}
EXPORT_SYMBOL(cxgb4_best_aligned_mtu);

/**
 *	cxgb4_port_chan - get the HW channel of a port
 *	@dev: the net device for the port
 *
 *	Return the HW Tx channel of the given port.
 */
unsigned int cxgb4_port_chan(const struct net_device *dev)
{
	return netdev2pinfo(dev)->tx_chan;
}
EXPORT_SYMBOL(cxgb4_port_chan);

unsigned int cxgb4_dbfifo_count(const struct net_device *dev, int lpfifo)
{
	struct adapter *adap = netdev2adap(dev);
	u32 v1, v2, lp_count, hp_count;

	v1 = t4_read_reg(adap, SGE_DBFIFO_STATUS_A);
	v2 = t4_read_reg(adap, SGE_DBFIFO_STATUS2_A);
	if (is_t4(adap->params.chip)) {
		lp_count = LP_COUNT_G(v1);
		hp_count = HP_COUNT_G(v1);
	} else {
		lp_count = LP_COUNT_T5_G(v1);
		hp_count = HP_COUNT_T5_G(v2);
	}
	return lpfifo ? lp_count : hp_count;
}
EXPORT_SYMBOL(cxgb4_dbfifo_count);

/**
 *	cxgb4_port_viid - get the VI id of a port
 *	@dev: the net device for the port
 *
 *	Return the VI id of the given port.
 */
unsigned int cxgb4_port_viid(const struct net_device *dev)
{
	return netdev2pinfo(dev)->viid;
}
EXPORT_SYMBOL(cxgb4_port_viid);

/**
 *	cxgb4_port_idx - get the index of a port
 *	@dev: the net device for the port
 *
 *	Return the index of the given port.
 */
unsigned int cxgb4_port_idx(const struct net_device *dev)
{
	return netdev2pinfo(dev)->port_id;
}
EXPORT_SYMBOL(cxgb4_port_idx);

void cxgb4_get_tcp_stats(struct pci_dev *pdev, struct tp_tcp_stats *v4,
			 struct tp_tcp_stats *v6)
{
	struct adapter *adap = pci_get_drvdata(pdev);

	spin_lock(&adap->stats_lock);
	t4_tp_get_tcp_stats(adap, v4, v6);
	spin_unlock(&adap->stats_lock);
}
EXPORT_SYMBOL(cxgb4_get_tcp_stats);

void cxgb4_iscsi_init(struct net_device *dev, unsigned int tag_mask,
		      const unsigned int *pgsz_order)
{
	struct adapter *adap = netdev2adap(dev);

	t4_write_reg(adap, ULP_RX_ISCSI_TAGMASK_A, tag_mask);
	t4_write_reg(adap, ULP_RX_ISCSI_PSZ_A, HPZ0_V(pgsz_order[0]) |
		     HPZ1_V(pgsz_order[1]) | HPZ2_V(pgsz_order[2]) |
		     HPZ3_V(pgsz_order[3]));
}
EXPORT_SYMBOL(cxgb4_iscsi_init);

int cxgb4_flush_eq_cache(struct net_device *dev)
{
	struct adapter *adap = netdev2adap(dev);

	return t4_sge_ctxt_flush(adap, adap->mbox);
}
EXPORT_SYMBOL(cxgb4_flush_eq_cache);

static int read_eq_indices(struct adapter *adap, u16 qid, u16 *pidx, u16 *cidx)
{
	u32 addr = t4_read_reg(adap, SGE_DBQ_CTXT_BADDR_A) + 24 * qid + 8;
	__be64 indices;
	int ret;

	spin_lock(&adap->win0_lock);
	ret = t4_memory_rw(adap, 0, MEM_EDC0, addr,
			   sizeof(indices), (__be32 *)&indices,
			   T4_MEMORY_READ);
	spin_unlock(&adap->win0_lock);
	if (!ret) {
		*cidx = (be64_to_cpu(indices) >> 25) & 0xffff;
		*pidx = (be64_to_cpu(indices) >> 9) & 0xffff;
	}
	return ret;
}

int cxgb4_sync_txq_pidx(struct net_device *dev, u16 qid, u16 pidx,
			u16 size)
{
	struct adapter *adap = netdev2adap(dev);
	u16 hw_pidx, hw_cidx;
	int ret;

	ret = read_eq_indices(adap, qid, &hw_pidx, &hw_cidx);
	if (ret)
		goto out;

	if (pidx != hw_pidx) {
		u16 delta;
		u32 val;

		if (pidx >= hw_pidx)
			delta = pidx - hw_pidx;
		else
			delta = size - hw_pidx + pidx;

		if (is_t4(adap->params.chip))
			val = PIDX_V(delta);
		else
			val = PIDX_T5_V(delta);
		wmb();
		t4_write_reg(adap, MYPF_REG(SGE_PF_KDOORBELL_A),
			     QID_V(qid) | val);
	}
out:
	return ret;
}
EXPORT_SYMBOL(cxgb4_sync_txq_pidx);

int cxgb4_read_tpte(struct net_device *dev, u32 stag, __be32 *tpte)
{
	struct adapter *adap;
	u32 offset, memtype, memaddr;
	u32 edc0_size, edc1_size, mc0_size, mc1_size, size;
	u32 edc0_end, edc1_end, mc0_end, mc1_end;
	int ret;

	adap = netdev2adap(dev);

	offset = ((stag >> 8) * 32) + adap->vres.stag.start;

	/* Figure out where the offset lands in the Memory Type/Address scheme.
	 * This code assumes that the memory is laid out starting at offset 0
	 * with no breaks as: EDC0, EDC1, MC0, MC1. All cards have both EDC0
	 * and EDC1.  Some cards will have neither MC0 nor MC1, most cards have
	 * MC0, and some have both MC0 and MC1.
	 */
	size = t4_read_reg(adap, MA_EDRAM0_BAR_A);
	edc0_size = EDRAM0_SIZE_G(size) << 20;
	size = t4_read_reg(adap, MA_EDRAM1_BAR_A);
	edc1_size = EDRAM1_SIZE_G(size) << 20;
	size = t4_read_reg(adap, MA_EXT_MEMORY0_BAR_A);
	mc0_size = EXT_MEM0_SIZE_G(size) << 20;

	edc0_end = edc0_size;
	edc1_end = edc0_end + edc1_size;
	mc0_end = edc1_end + mc0_size;

	if (offset < edc0_end) {
		memtype = MEM_EDC0;
		memaddr = offset;
	} else if (offset < edc1_end) {
		memtype = MEM_EDC1;
		memaddr = offset - edc0_end;
	} else {
		if (offset < mc0_end) {
			memtype = MEM_MC0;
			memaddr = offset - edc1_end;
		} else if (is_t5(adap->params.chip)) {
			size = t4_read_reg(adap, MA_EXT_MEMORY1_BAR_A);
			mc1_size = EXT_MEM1_SIZE_G(size) << 20;
			mc1_end = mc0_end + mc1_size;
			if (offset < mc1_end) {
				memtype = MEM_MC1;
				memaddr = offset - mc0_end;
			} else {
				/* offset beyond the end of any memory */
				goto err;
			}
		} else {
			/* T4/T6 only has a single memory channel */
			goto err;
		}
	}

	spin_lock(&adap->win0_lock);
	ret = t4_memory_rw(adap, 0, memtype, memaddr, 32, tpte, T4_MEMORY_READ);
	spin_unlock(&adap->win0_lock);
	return ret;

err:
	dev_err(adap->pdev_dev, "stag %#x, offset %#x out of range\n",
		stag, offset);
	return -EINVAL;
}
EXPORT_SYMBOL(cxgb4_read_tpte);

u64 cxgb4_read_sge_timestamp(struct net_device *dev)
{
	u32 hi, lo;
	struct adapter *adap;

	adap = netdev2adap(dev);
	lo = t4_read_reg(adap, SGE_TIMESTAMP_LO_A);
	hi = TSVAL_G(t4_read_reg(adap, SGE_TIMESTAMP_HI_A));

	return ((u64)hi << 32) | (u64)lo;
}
EXPORT_SYMBOL(cxgb4_read_sge_timestamp);

int cxgb4_bar2_sge_qregs(struct net_device *dev,
			 unsigned int qid,
			 enum cxgb4_bar2_qtype qtype,
			 int user,
			 u64 *pbar2_qoffset,
			 unsigned int *pbar2_qid)
{
	return t4_bar2_sge_qregs(netdev2adap(dev),
				 qid,
				 (qtype == CXGB4_BAR2_QTYPE_EGRESS
				  ? T4_BAR2_QTYPE_EGRESS
				  : T4_BAR2_QTYPE_INGRESS),
				 user,
				 pbar2_qoffset,
				 pbar2_qid);
}
EXPORT_SYMBOL(cxgb4_bar2_sge_qregs);

static struct pci_driver cxgb4_driver;

static void check_neigh_update(struct neighbour *neigh)
{
	const struct device *parent;
	const struct net_device *netdev = neigh->dev;

	if (netdev->priv_flags & IFF_802_1Q_VLAN)
		netdev = vlan_dev_real_dev(netdev);
	parent = netdev->dev.parent;
	if (parent && parent->driver == &cxgb4_driver.driver)
		t4_l2t_update(dev_get_drvdata(parent), neigh);
}

static int netevent_cb(struct notifier_block *nb, unsigned long event,
		       void *data)
{
	switch (event) {
	case NETEVENT_NEIGH_UPDATE:
		check_neigh_update(data);
		break;
	case NETEVENT_REDIRECT:
	default:
		break;
	}
	return 0;
}

static bool netevent_registered;
static struct notifier_block cxgb4_netevent_nb = {
	.notifier_call = netevent_cb
};

static void drain_db_fifo(struct adapter *adap, int usecs)
{
	u32 v1, v2, lp_count, hp_count;

	do {
		v1 = t4_read_reg(adap, SGE_DBFIFO_STATUS_A);
		v2 = t4_read_reg(adap, SGE_DBFIFO_STATUS2_A);
		if (is_t4(adap->params.chip)) {
			lp_count = LP_COUNT_G(v1);
			hp_count = HP_COUNT_G(v1);
		} else {
			lp_count = LP_COUNT_T5_G(v1);
			hp_count = HP_COUNT_T5_G(v2);
		}

		if (lp_count == 0 && hp_count == 0)
			break;
		set_current_state(TASK_UNINTERRUPTIBLE);
		schedule_timeout(usecs_to_jiffies(usecs));
	} while (1);
}

static void disable_txq_db(struct sge_txq *q)
{
	unsigned long flags;

	spin_lock_irqsave(&q->db_lock, flags);
	q->db_disabled = 1;
	spin_unlock_irqrestore(&q->db_lock, flags);
}

static void enable_txq_db(struct adapter *adap, struct sge_txq *q)
{
	spin_lock_irq(&q->db_lock);
	if (q->db_pidx_inc) {
		/* Make sure that all writes to the TX descriptors
		 * are committed before we tell HW about them.
		 */
		wmb();
		t4_write_reg(adap, MYPF_REG(SGE_PF_KDOORBELL_A),
			     QID_V(q->cntxt_id) | PIDX_V(q->db_pidx_inc));
		q->db_pidx_inc = 0;
	}
	q->db_disabled = 0;
	spin_unlock_irq(&q->db_lock);
}

static void disable_dbs(struct adapter *adap)
{
	int i;

	for_each_ethrxq(&adap->sge, i)
		disable_txq_db(&adap->sge.ethtxq[i].q);
	for_each_ofldrxq(&adap->sge, i)
		disable_txq_db(&adap->sge.ofldtxq[i].q);
	for_each_port(adap, i)
		disable_txq_db(&adap->sge.ctrlq[i].q);
}

static void enable_dbs(struct adapter *adap)
{
	int i;

	for_each_ethrxq(&adap->sge, i)
		enable_txq_db(adap, &adap->sge.ethtxq[i].q);
	for_each_ofldrxq(&adap->sge, i)
		enable_txq_db(adap, &adap->sge.ofldtxq[i].q);
	for_each_port(adap, i)
		enable_txq_db(adap, &adap->sge.ctrlq[i].q);
}

static void notify_rdma_uld(struct adapter *adap, enum cxgb4_control cmd)
{
	if (adap->uld_handle[CXGB4_ULD_RDMA])
		ulds[CXGB4_ULD_RDMA].control(adap->uld_handle[CXGB4_ULD_RDMA],
				cmd);
}

static void process_db_full(struct work_struct *work)
{
	struct adapter *adap;

	adap = container_of(work, struct adapter, db_full_task);

	drain_db_fifo(adap, dbfifo_drain_delay);
	enable_dbs(adap);
	notify_rdma_uld(adap, CXGB4_CONTROL_DB_EMPTY);
	if (CHELSIO_CHIP_VERSION(adap->params.chip) <= CHELSIO_T5)
		t4_set_reg_field(adap, SGE_INT_ENABLE3_A,
				 DBFIFO_HP_INT_F | DBFIFO_LP_INT_F,
				 DBFIFO_HP_INT_F | DBFIFO_LP_INT_F);
	else
		t4_set_reg_field(adap, SGE_INT_ENABLE3_A,
				 DBFIFO_LP_INT_F, DBFIFO_LP_INT_F);
}

static void sync_txq_pidx(struct adapter *adap, struct sge_txq *q)
{
	u16 hw_pidx, hw_cidx;
	int ret;

	spin_lock_irq(&q->db_lock);
	ret = read_eq_indices(adap, (u16)q->cntxt_id, &hw_pidx, &hw_cidx);
	if (ret)
		goto out;
	if (q->db_pidx != hw_pidx) {
		u16 delta;
		u32 val;

		if (q->db_pidx >= hw_pidx)
			delta = q->db_pidx - hw_pidx;
		else
			delta = q->size - hw_pidx + q->db_pidx;

		if (is_t4(adap->params.chip))
			val = PIDX_V(delta);
		else
			val = PIDX_T5_V(delta);
		wmb();
		t4_write_reg(adap, MYPF_REG(SGE_PF_KDOORBELL_A),
			     QID_V(q->cntxt_id) | val);
	}
out:
	q->db_disabled = 0;
	q->db_pidx_inc = 0;
	spin_unlock_irq(&q->db_lock);
	if (ret)
		CH_WARN(adap, "DB drop recovery failed.\n");
}
static void recover_all_queues(struct adapter *adap)
{
	int i;

	for_each_ethrxq(&adap->sge, i)
		sync_txq_pidx(adap, &adap->sge.ethtxq[i].q);
	for_each_ofldrxq(&adap->sge, i)
		sync_txq_pidx(adap, &adap->sge.ofldtxq[i].q);
	for_each_port(adap, i)
		sync_txq_pidx(adap, &adap->sge.ctrlq[i].q);
}

static void process_db_drop(struct work_struct *work)
{
	struct adapter *adap;

	adap = container_of(work, struct adapter, db_drop_task);

	if (is_t4(adap->params.chip)) {
		drain_db_fifo(adap, dbfifo_drain_delay);
		notify_rdma_uld(adap, CXGB4_CONTROL_DB_DROP);
		drain_db_fifo(adap, dbfifo_drain_delay);
		recover_all_queues(adap);
		drain_db_fifo(adap, dbfifo_drain_delay);
		enable_dbs(adap);
		notify_rdma_uld(adap, CXGB4_CONTROL_DB_EMPTY);
	} else if (is_t5(adap->params.chip)) {
		u32 dropped_db = t4_read_reg(adap, 0x010ac);
		u16 qid = (dropped_db >> 15) & 0x1ffff;
		u16 pidx_inc = dropped_db & 0x1fff;
		u64 bar2_qoffset;
		unsigned int bar2_qid;
		int ret;

<<<<<<< HEAD
		ret = cxgb4_t4_bar2_sge_qregs(adap, qid, T4_BAR2_QTYPE_EGRESS,
					      0, &bar2_qoffset, &bar2_qid);
=======
		ret = t4_bar2_sge_qregs(adap, qid, T4_BAR2_QTYPE_EGRESS,
					&bar2_qoffset, &bar2_qid);
>>>>>>> 1ea2d020
		if (ret)
			dev_err(adap->pdev_dev, "doorbell drop recovery: "
				"qid=%d, pidx_inc=%d\n", qid, pidx_inc);
		else
			writel(PIDX_T5_V(pidx_inc) | QID_V(bar2_qid),
			       adap->bar2 + bar2_qoffset + SGE_UDB_KDOORBELL);

		/* Re-enable BAR2 WC */
		t4_set_reg_field(adap, 0x10b0, 1<<15, 1<<15);
	}

	if (CHELSIO_CHIP_VERSION(adap->params.chip) <= CHELSIO_T5)
		t4_set_reg_field(adap, SGE_DOORBELL_CONTROL_A, DROPPED_DB_F, 0);
}

void t4_db_full(struct adapter *adap)
{
	if (is_t4(adap->params.chip)) {
		disable_dbs(adap);
		notify_rdma_uld(adap, CXGB4_CONTROL_DB_FULL);
		t4_set_reg_field(adap, SGE_INT_ENABLE3_A,
				 DBFIFO_HP_INT_F | DBFIFO_LP_INT_F, 0);
		queue_work(adap->workq, &adap->db_full_task);
	}
}

void t4_db_dropped(struct adapter *adap)
{
	if (is_t4(adap->params.chip)) {
		disable_dbs(adap);
		notify_rdma_uld(adap, CXGB4_CONTROL_DB_FULL);
	}
	queue_work(adap->workq, &adap->db_drop_task);
}

static void uld_attach(struct adapter *adap, unsigned int uld)
{
	void *handle;
	struct cxgb4_lld_info lli;
	unsigned short i;

	lli.pdev = adap->pdev;
	lli.pf = adap->pf;
	lli.l2t = adap->l2t;
	lli.tids = &adap->tids;
	lli.ports = adap->port;
	lli.vr = &adap->vres;
	lli.mtus = adap->params.mtus;
	if (uld == CXGB4_ULD_RDMA) {
		lli.rxq_ids = adap->sge.rdma_rxq;
		lli.ciq_ids = adap->sge.rdma_ciq;
		lli.nrxq = adap->sge.rdmaqs;
		lli.nciq = adap->sge.rdmaciqs;
	} else if (uld == CXGB4_ULD_ISCSI) {
		lli.rxq_ids = adap->sge.ofld_rxq;
		lli.nrxq = adap->sge.ofldqsets;
	}
	lli.ntxq = adap->sge.ofldqsets;
	lli.nchan = adap->params.nports;
	lli.nports = adap->params.nports;
	lli.wr_cred = adap->params.ofldq_wr_cred;
	lli.adapter_type = adap->params.chip;
	lli.iscsi_iolen = MAXRXDATA_G(t4_read_reg(adap, TP_PARA_REG2_A));
	lli.cclk_ps = 1000000000 / adap->params.vpd.cclk;
	lli.udb_density = 1 << adap->params.sge.eq_qpp;
	lli.ucq_density = 1 << adap->params.sge.iq_qpp;
	lli.filt_mode = adap->params.tp.vlan_pri_map;
	/* MODQ_REQ_MAP sets queues 0-3 to chan 0-3 */
	for (i = 0; i < NCHAN; i++)
		lli.tx_modq[i] = i;
	lli.gts_reg = adap->regs + MYPF_REG(SGE_PF_GTS_A);
	lli.db_reg = adap->regs + MYPF_REG(SGE_PF_KDOORBELL_A);
	lli.fw_vers = adap->params.fw_vers;
	lli.dbfifo_int_thresh = dbfifo_int_thresh;
	lli.sge_ingpadboundary = adap->sge.fl_align;
	lli.sge_egrstatuspagesize = adap->sge.stat_len;
	lli.sge_pktshift = adap->sge.pktshift;
	lli.enable_fw_ofld_conn = adap->flags & FW_OFLD_CONN;
	lli.max_ordird_qp = adap->params.max_ordird_qp;
	lli.max_ird_adapter = adap->params.max_ird_adapter;
	lli.ulptx_memwrite_dsgl = adap->params.ulptx_memwrite_dsgl;
	lli.nodeid = dev_to_node(adap->pdev_dev);

	handle = ulds[uld].add(&lli);
	if (IS_ERR(handle)) {
		dev_warn(adap->pdev_dev,
			 "could not attach to the %s driver, error %ld\n",
			 uld_str[uld], PTR_ERR(handle));
		return;
	}

	adap->uld_handle[uld] = handle;

	if (!netevent_registered) {
		register_netevent_notifier(&cxgb4_netevent_nb);
		netevent_registered = true;
	}

	if (adap->flags & FULL_INIT_DONE)
		ulds[uld].state_change(handle, CXGB4_STATE_UP);
}

static void attach_ulds(struct adapter *adap)
{
	unsigned int i;

	spin_lock(&adap_rcu_lock);
	list_add_tail_rcu(&adap->rcu_node, &adap_rcu_list);
	spin_unlock(&adap_rcu_lock);

	mutex_lock(&uld_mutex);
	list_add_tail(&adap->list_node, &adapter_list);
	for (i = 0; i < CXGB4_ULD_MAX; i++)
		if (ulds[i].add)
			uld_attach(adap, i);
	mutex_unlock(&uld_mutex);
}

static void detach_ulds(struct adapter *adap)
{
	unsigned int i;

	mutex_lock(&uld_mutex);
	list_del(&adap->list_node);
	for (i = 0; i < CXGB4_ULD_MAX; i++)
		if (adap->uld_handle[i]) {
			ulds[i].state_change(adap->uld_handle[i],
					     CXGB4_STATE_DETACH);
			adap->uld_handle[i] = NULL;
		}
	if (netevent_registered && list_empty(&adapter_list)) {
		unregister_netevent_notifier(&cxgb4_netevent_nb);
		netevent_registered = false;
	}
	mutex_unlock(&uld_mutex);

	spin_lock(&adap_rcu_lock);
	list_del_rcu(&adap->rcu_node);
	spin_unlock(&adap_rcu_lock);
}

static void notify_ulds(struct adapter *adap, enum cxgb4_state new_state)
{
	unsigned int i;

	mutex_lock(&uld_mutex);
	for (i = 0; i < CXGB4_ULD_MAX; i++)
		if (adap->uld_handle[i])
			ulds[i].state_change(adap->uld_handle[i], new_state);
	mutex_unlock(&uld_mutex);
}

/**
 *	cxgb4_register_uld - register an upper-layer driver
 *	@type: the ULD type
 *	@p: the ULD methods
 *
 *	Registers an upper-layer driver with this driver and notifies the ULD
 *	about any presently available devices that support its type.  Returns
 *	%-EBUSY if a ULD of the same type is already registered.
 */
int cxgb4_register_uld(enum cxgb4_uld type, const struct cxgb4_uld_info *p)
{
	int ret = 0;
	struct adapter *adap;

	if (type >= CXGB4_ULD_MAX)
		return -EINVAL;
	mutex_lock(&uld_mutex);
	if (ulds[type].add) {
		ret = -EBUSY;
		goto out;
	}
	ulds[type] = *p;
	list_for_each_entry(adap, &adapter_list, list_node)
		uld_attach(adap, type);
out:	mutex_unlock(&uld_mutex);
	return ret;
}
EXPORT_SYMBOL(cxgb4_register_uld);

/**
 *	cxgb4_unregister_uld - unregister an upper-layer driver
 *	@type: the ULD type
 *
 *	Unregisters an existing upper-layer driver.
 */
int cxgb4_unregister_uld(enum cxgb4_uld type)
{
	struct adapter *adap;

	if (type >= CXGB4_ULD_MAX)
		return -EINVAL;
	mutex_lock(&uld_mutex);
	list_for_each_entry(adap, &adapter_list, list_node)
		adap->uld_handle[type] = NULL;
	ulds[type].add = NULL;
	mutex_unlock(&uld_mutex);
	return 0;
}
EXPORT_SYMBOL(cxgb4_unregister_uld);

#if IS_ENABLED(CONFIG_IPV6)
static int cxgb4_inet6addr_handler(struct notifier_block *this,
				   unsigned long event, void *data)
{
	struct inet6_ifaddr *ifa = data;
	struct net_device *event_dev = ifa->idev->dev;
	const struct device *parent = NULL;
#if IS_ENABLED(CONFIG_BONDING)
	struct adapter *adap;
#endif
	if (event_dev->priv_flags & IFF_802_1Q_VLAN)
		event_dev = vlan_dev_real_dev(event_dev);
#if IS_ENABLED(CONFIG_BONDING)
	if (event_dev->flags & IFF_MASTER) {
		list_for_each_entry(adap, &adapter_list, list_node) {
			switch (event) {
			case NETDEV_UP:
				cxgb4_clip_get(adap->port[0],
					       (const u32 *)ifa, 1);
				break;
			case NETDEV_DOWN:
				cxgb4_clip_release(adap->port[0],
						   (const u32 *)ifa, 1);
				break;
			default:
				break;
			}
		}
		return NOTIFY_OK;
	}
#endif

	if (event_dev)
		parent = event_dev->dev.parent;

	if (parent && parent->driver == &cxgb4_driver.driver) {
		switch (event) {
		case NETDEV_UP:
			cxgb4_clip_get(event_dev, (const u32 *)ifa, 1);
			break;
		case NETDEV_DOWN:
			cxgb4_clip_release(event_dev, (const u32 *)ifa, 1);
			break;
		default:
			break;
		}
	}
	return NOTIFY_OK;
}

static bool inet6addr_registered;
static struct notifier_block cxgb4_inet6addr_notifier = {
	.notifier_call = cxgb4_inet6addr_handler
};

static void update_clip(const struct adapter *adap)
{
	int i;
	struct net_device *dev;
	int ret;

	rcu_read_lock();

	for (i = 0; i < MAX_NPORTS; i++) {
		dev = adap->port[i];
		ret = 0;

		if (dev)
			ret = cxgb4_update_root_dev_clip(dev);

		if (ret < 0)
			break;
	}
	rcu_read_unlock();
}
#endif /* IS_ENABLED(CONFIG_IPV6) */

/**
 *	cxgb_up - enable the adapter
 *	@adap: adapter being enabled
 *
 *	Called when the first port is enabled, this function performs the
 *	actions necessary to make an adapter operational, such as completing
 *	the initialization of HW modules, and enabling interrupts.
 *
 *	Must be called with the rtnl lock held.
 */
static int cxgb_up(struct adapter *adap)
{
	int err;

	err = setup_sge_queues(adap);
	if (err)
		goto out;
	err = setup_rss(adap);
	if (err)
		goto freeq;

	if (adap->flags & USING_MSIX) {
		name_msix_vecs(adap);
		err = request_irq(adap->msix_info[0].vec, t4_nondata_intr, 0,
				  adap->msix_info[0].desc, adap);
		if (err)
			goto irq_err;

		err = request_msix_queue_irqs(adap);
		if (err) {
			free_irq(adap->msix_info[0].vec, adap);
			goto irq_err;
		}
	} else {
		err = request_irq(adap->pdev->irq, t4_intr_handler(adap),
				  (adap->flags & USING_MSI) ? 0 : IRQF_SHARED,
				  adap->port[0]->name, adap);
		if (err)
			goto irq_err;
	}
	enable_rx(adap);
	t4_sge_start(adap);
	t4_intr_enable(adap);
	adap->flags |= FULL_INIT_DONE;
	notify_ulds(adap, CXGB4_STATE_UP);
#if IS_ENABLED(CONFIG_IPV6)
	update_clip(adap);
#endif
 out:
	return err;
 irq_err:
	dev_err(adap->pdev_dev, "request_irq failed, err %d\n", err);
 freeq:
	t4_free_sge_resources(adap);
	goto out;
}

static void cxgb_down(struct adapter *adapter)
{
	cancel_work_sync(&adapter->tid_release_task);
	cancel_work_sync(&adapter->db_full_task);
	cancel_work_sync(&adapter->db_drop_task);
	adapter->tid_release_task_busy = false;
	adapter->tid_release_head = NULL;

	t4_sge_stop(adapter);
	t4_free_sge_resources(adapter);
	adapter->flags &= ~FULL_INIT_DONE;
}

/*
 * net_device operations
 */
static int cxgb_open(struct net_device *dev)
{
	int err;
	struct port_info *pi = netdev_priv(dev);
	struct adapter *adapter = pi->adapter;

	netif_carrier_off(dev);

	if (!(adapter->flags & FULL_INIT_DONE)) {
		err = cxgb_up(adapter);
		if (err < 0)
			return err;
	}

	err = link_start(dev);
	if (!err)
		netif_tx_start_all_queues(dev);
	return err;
}

static int cxgb_close(struct net_device *dev)
{
	struct port_info *pi = netdev_priv(dev);
	struct adapter *adapter = pi->adapter;

	netif_tx_stop_all_queues(dev);
	netif_carrier_off(dev);
	return t4_enable_vi(adapter, adapter->pf, pi->viid, false, false);
}

/* Return an error number if the indicated filter isn't writable ...
 */
static int writable_filter(struct filter_entry *f)
{
	if (f->locked)
		return -EPERM;
	if (f->pending)
		return -EBUSY;

	return 0;
}

/* Delete the filter at the specified index (if valid).  The checks for all
 * the common problems with doing this like the filter being locked, currently
 * pending in another operation, etc.
 */
static int delete_filter(struct adapter *adapter, unsigned int fidx)
{
	struct filter_entry *f;
	int ret;

	if (fidx >= adapter->tids.nftids + adapter->tids.nsftids)
		return -EINVAL;

	f = &adapter->tids.ftid_tab[fidx];
	ret = writable_filter(f);
	if (ret)
		return ret;
	if (f->valid)
		return del_filter_wr(adapter, fidx);

	return 0;
}

int cxgb4_create_server_filter(const struct net_device *dev, unsigned int stid,
		__be32 sip, __be16 sport, __be16 vlan,
		unsigned int queue, unsigned char port, unsigned char mask)
{
	int ret;
	struct filter_entry *f;
	struct adapter *adap;
	int i;
	u8 *val;

	adap = netdev2adap(dev);

	/* Adjust stid to correct filter index */
	stid -= adap->tids.sftid_base;
	stid += adap->tids.nftids;

	/* Check to make sure the filter requested is writable ...
	 */
	f = &adap->tids.ftid_tab[stid];
	ret = writable_filter(f);
	if (ret)
		return ret;

	/* Clear out any old resources being used by the filter before
	 * we start constructing the new filter.
	 */
	if (f->valid)
		clear_filter(adap, f);

	/* Clear out filter specifications */
	memset(&f->fs, 0, sizeof(struct ch_filter_specification));
	f->fs.val.lport = cpu_to_be16(sport);
	f->fs.mask.lport  = ~0;
	val = (u8 *)&sip;
	if ((val[0] | val[1] | val[2] | val[3]) != 0) {
		for (i = 0; i < 4; i++) {
			f->fs.val.lip[i] = val[i];
			f->fs.mask.lip[i] = ~0;
		}
		if (adap->params.tp.vlan_pri_map & PORT_F) {
			f->fs.val.iport = port;
			f->fs.mask.iport = mask;
		}
	}

	if (adap->params.tp.vlan_pri_map & PROTOCOL_F) {
		f->fs.val.proto = IPPROTO_TCP;
		f->fs.mask.proto = ~0;
	}

	f->fs.dirsteer = 1;
	f->fs.iq = queue;
	/* Mark filter as locked */
	f->locked = 1;
	f->fs.rpttid = 1;

	ret = set_filter_wr(adap, stid);
	if (ret) {
		clear_filter(adap, f);
		return ret;
	}

	return 0;
}
EXPORT_SYMBOL(cxgb4_create_server_filter);

int cxgb4_remove_server_filter(const struct net_device *dev, unsigned int stid,
		unsigned int queue, bool ipv6)
{
	int ret;
	struct filter_entry *f;
	struct adapter *adap;

	adap = netdev2adap(dev);

	/* Adjust stid to correct filter index */
	stid -= adap->tids.sftid_base;
	stid += adap->tids.nftids;

	f = &adap->tids.ftid_tab[stid];
	/* Unlock the filter */
	f->locked = 0;

	ret = delete_filter(adap, stid);
	if (ret)
		return ret;

	return 0;
}
EXPORT_SYMBOL(cxgb4_remove_server_filter);

static struct rtnl_link_stats64 *cxgb_get_stats(struct net_device *dev,
						struct rtnl_link_stats64 *ns)
{
	struct port_stats stats;
	struct port_info *p = netdev_priv(dev);
	struct adapter *adapter = p->adapter;

	/* Block retrieving statistics during EEH error
	 * recovery. Otherwise, the recovery might fail
	 * and the PCI device will be removed permanently
	 */
	spin_lock(&adapter->stats_lock);
	if (!netif_device_present(dev)) {
		spin_unlock(&adapter->stats_lock);
		return ns;
	}
	t4_get_port_stats_offset(adapter, p->tx_chan, &stats,
				 &p->stats_base);
	spin_unlock(&adapter->stats_lock);

	ns->tx_bytes   = stats.tx_octets;
	ns->tx_packets = stats.tx_frames;
	ns->rx_bytes   = stats.rx_octets;
	ns->rx_packets = stats.rx_frames;
	ns->multicast  = stats.rx_mcast_frames;

	/* detailed rx_errors */
	ns->rx_length_errors = stats.rx_jabber + stats.rx_too_long +
			       stats.rx_runt;
	ns->rx_over_errors   = 0;
	ns->rx_crc_errors    = stats.rx_fcs_err;
	ns->rx_frame_errors  = stats.rx_symbol_err;
	ns->rx_fifo_errors   = stats.rx_ovflow0 + stats.rx_ovflow1 +
			       stats.rx_ovflow2 + stats.rx_ovflow3 +
			       stats.rx_trunc0 + stats.rx_trunc1 +
			       stats.rx_trunc2 + stats.rx_trunc3;
	ns->rx_missed_errors = 0;

	/* detailed tx_errors */
	ns->tx_aborted_errors   = 0;
	ns->tx_carrier_errors   = 0;
	ns->tx_fifo_errors      = 0;
	ns->tx_heartbeat_errors = 0;
	ns->tx_window_errors    = 0;

	ns->tx_errors = stats.tx_error_frames;
	ns->rx_errors = stats.rx_symbol_err + stats.rx_fcs_err +
		ns->rx_length_errors + stats.rx_len_err + ns->rx_fifo_errors;
	return ns;
}

static int cxgb_ioctl(struct net_device *dev, struct ifreq *req, int cmd)
{
	unsigned int mbox;
	int ret = 0, prtad, devad;
	struct port_info *pi = netdev_priv(dev);
	struct mii_ioctl_data *data = (struct mii_ioctl_data *)&req->ifr_data;

	switch (cmd) {
	case SIOCGMIIPHY:
		if (pi->mdio_addr < 0)
			return -EOPNOTSUPP;
		data->phy_id = pi->mdio_addr;
		break;
	case SIOCGMIIREG:
	case SIOCSMIIREG:
		if (mdio_phy_id_is_c45(data->phy_id)) {
			prtad = mdio_phy_id_prtad(data->phy_id);
			devad = mdio_phy_id_devad(data->phy_id);
		} else if (data->phy_id < 32) {
			prtad = data->phy_id;
			devad = 0;
			data->reg_num &= 0x1f;
		} else
			return -EINVAL;

		mbox = pi->adapter->pf;
		if (cmd == SIOCGMIIREG)
			ret = t4_mdio_rd(pi->adapter, mbox, prtad, devad,
					 data->reg_num, &data->val_out);
		else
			ret = t4_mdio_wr(pi->adapter, mbox, prtad, devad,
					 data->reg_num, data->val_in);
		break;
	default:
		return -EOPNOTSUPP;
	}
	return ret;
}

static void cxgb_set_rxmode(struct net_device *dev)
{
	/* unfortunately we can't return errors to the stack */
	set_rxmode(dev, -1, false);
}

static int cxgb_change_mtu(struct net_device *dev, int new_mtu)
{
	int ret;
	struct port_info *pi = netdev_priv(dev);

	if (new_mtu < 81 || new_mtu > MAX_MTU)         /* accommodate SACK */
		return -EINVAL;
	ret = t4_set_rxmode(pi->adapter, pi->adapter->pf, pi->viid, new_mtu, -1,
			    -1, -1, -1, true);
	if (!ret)
		dev->mtu = new_mtu;
	return ret;
}

static int cxgb_set_mac_addr(struct net_device *dev, void *p)
{
	int ret;
	struct sockaddr *addr = p;
	struct port_info *pi = netdev_priv(dev);

	if (!is_valid_ether_addr(addr->sa_data))
		return -EADDRNOTAVAIL;

	ret = t4_change_mac(pi->adapter, pi->adapter->pf, pi->viid,
			    pi->xact_addr_filt, addr->sa_data, true, true);
	if (ret < 0)
		return ret;

	memcpy(dev->dev_addr, addr->sa_data, dev->addr_len);
	pi->xact_addr_filt = ret;
	return 0;
}

#ifdef CONFIG_NET_POLL_CONTROLLER
static void cxgb_netpoll(struct net_device *dev)
{
	struct port_info *pi = netdev_priv(dev);
	struct adapter *adap = pi->adapter;

	if (adap->flags & USING_MSIX) {
		int i;
		struct sge_eth_rxq *rx = &adap->sge.ethrxq[pi->first_qset];

		for (i = pi->nqsets; i; i--, rx++)
			t4_sge_intr_msix(0, &rx->rspq);
	} else
		t4_intr_handler(adap)(0, adap);
}
#endif

static const struct net_device_ops cxgb4_netdev_ops = {
	.ndo_open             = cxgb_open,
	.ndo_stop             = cxgb_close,
	.ndo_start_xmit       = t4_eth_xmit,
	.ndo_select_queue     =	cxgb_select_queue,
	.ndo_get_stats64      = cxgb_get_stats,
	.ndo_set_rx_mode      = cxgb_set_rxmode,
	.ndo_set_mac_address  = cxgb_set_mac_addr,
	.ndo_set_features     = cxgb_set_features,
	.ndo_validate_addr    = eth_validate_addr,
	.ndo_do_ioctl         = cxgb_ioctl,
	.ndo_change_mtu       = cxgb_change_mtu,
#ifdef CONFIG_NET_POLL_CONTROLLER
	.ndo_poll_controller  = cxgb_netpoll,
#endif
#ifdef CONFIG_CHELSIO_T4_FCOE
	.ndo_fcoe_enable      = cxgb_fcoe_enable,
	.ndo_fcoe_disable     = cxgb_fcoe_disable,
#endif /* CONFIG_CHELSIO_T4_FCOE */
#ifdef CONFIG_NET_RX_BUSY_POLL
	.ndo_busy_poll        = cxgb_busy_poll,
#endif

};

void t4_fatal_err(struct adapter *adap)
{
	t4_set_reg_field(adap, SGE_CONTROL_A, GLOBALENABLE_F, 0);
	t4_intr_disable(adap);
	dev_alert(adap->pdev_dev, "encountered fatal error, adapter stopped\n");
}

static void setup_memwin(struct adapter *adap)
{
	u32 nic_win_base = t4_get_util_window(adap);

	t4_setup_memwin(adap, nic_win_base, MEMWIN_NIC);
}

static void setup_memwin_rdma(struct adapter *adap)
{
	if (adap->vres.ocq.size) {
		u32 start;
		unsigned int sz_kb;

		start = t4_read_pcie_cfg4(adap, PCI_BASE_ADDRESS_2);
		start &= PCI_BASE_ADDRESS_MEM_MASK;
		start += OCQ_WIN_OFFSET(adap->pdev, &adap->vres);
		sz_kb = roundup_pow_of_two(adap->vres.ocq.size) >> 10;
		t4_write_reg(adap,
			     PCIE_MEM_ACCESS_REG(PCIE_MEM_ACCESS_BASE_WIN_A, 3),
			     start | BIR_V(1) | WINDOW_V(ilog2(sz_kb)));
		t4_write_reg(adap,
			     PCIE_MEM_ACCESS_REG(PCIE_MEM_ACCESS_OFFSET_A, 3),
			     adap->vres.ocq.start);
		t4_read_reg(adap,
			    PCIE_MEM_ACCESS_REG(PCIE_MEM_ACCESS_OFFSET_A, 3));
	}
}

static int adap_init1(struct adapter *adap, struct fw_caps_config_cmd *c)
{
	u32 v;
	int ret;

	/* get device capabilities */
	memset(c, 0, sizeof(*c));
	c->op_to_write = htonl(FW_CMD_OP_V(FW_CAPS_CONFIG_CMD) |
			       FW_CMD_REQUEST_F | FW_CMD_READ_F);
	c->cfvalid_to_len16 = htonl(FW_LEN16(*c));
	ret = t4_wr_mbox(adap, adap->mbox, c, sizeof(*c), c);
	if (ret < 0)
		return ret;

	/* select capabilities we'll be using */
	if (c->niccaps & htons(FW_CAPS_CONFIG_NIC_VM)) {
		if (!vf_acls)
			c->niccaps ^= htons(FW_CAPS_CONFIG_NIC_VM);
		else
			c->niccaps = htons(FW_CAPS_CONFIG_NIC_VM);
	} else if (vf_acls) {
		dev_err(adap->pdev_dev, "virtualization ACLs not supported");
		return ret;
	}
	c->op_to_write = htonl(FW_CMD_OP_V(FW_CAPS_CONFIG_CMD) |
			       FW_CMD_REQUEST_F | FW_CMD_WRITE_F);
	ret = t4_wr_mbox(adap, adap->mbox, c, sizeof(*c), NULL);
	if (ret < 0)
		return ret;

	ret = t4_config_glbl_rss(adap, adap->pf,
				 FW_RSS_GLB_CONFIG_CMD_MODE_BASICVIRTUAL,
				 FW_RSS_GLB_CONFIG_CMD_TNLMAPEN_F |
				 FW_RSS_GLB_CONFIG_CMD_TNLALLLKP_F);
	if (ret < 0)
		return ret;

	ret = t4_cfg_pfvf(adap, adap->mbox, adap->pf, 0, adap->sge.egr_sz, 64,
			  MAX_INGQ, 0, 0, 4, 0xf, 0xf, 16, FW_CMD_CAP_PF,
			  FW_CMD_CAP_PF);
	if (ret < 0)
		return ret;

	t4_sge_init(adap);

	/* tweak some settings */
	t4_write_reg(adap, TP_SHIFT_CNT_A, 0x64f8849);
	t4_write_reg(adap, ULP_RX_TDDP_PSZ_A, HPZ0_V(PAGE_SHIFT - 12));
	t4_write_reg(adap, TP_PIO_ADDR_A, TP_INGRESS_CONFIG_A);
	v = t4_read_reg(adap, TP_PIO_DATA_A);
	t4_write_reg(adap, TP_PIO_DATA_A, v & ~CSUM_HAS_PSEUDO_HDR_F);

	/* first 4 Tx modulation queues point to consecutive Tx channels */
	adap->params.tp.tx_modq_map = 0xE4;
	t4_write_reg(adap, TP_TX_MOD_QUEUE_REQ_MAP_A,
		     TX_MOD_QUEUE_REQ_MAP_V(adap->params.tp.tx_modq_map));

	/* associate each Tx modulation queue with consecutive Tx channels */
	v = 0x84218421;
	t4_write_indirect(adap, TP_PIO_ADDR_A, TP_PIO_DATA_A,
			  &v, 1, TP_TX_SCHED_HDR_A);
	t4_write_indirect(adap, TP_PIO_ADDR_A, TP_PIO_DATA_A,
			  &v, 1, TP_TX_SCHED_FIFO_A);
	t4_write_indirect(adap, TP_PIO_ADDR_A, TP_PIO_DATA_A,
			  &v, 1, TP_TX_SCHED_PCMD_A);

#define T4_TX_MODQ_10G_WEIGHT_DEFAULT 16 /* in KB units */
	if (is_offload(adap)) {
		t4_write_reg(adap, TP_TX_MOD_QUEUE_WEIGHT0_A,
			     TX_MODQ_WEIGHT0_V(T4_TX_MODQ_10G_WEIGHT_DEFAULT) |
			     TX_MODQ_WEIGHT1_V(T4_TX_MODQ_10G_WEIGHT_DEFAULT) |
			     TX_MODQ_WEIGHT2_V(T4_TX_MODQ_10G_WEIGHT_DEFAULT) |
			     TX_MODQ_WEIGHT3_V(T4_TX_MODQ_10G_WEIGHT_DEFAULT));
		t4_write_reg(adap, TP_TX_MOD_CHANNEL_WEIGHT_A,
			     TX_MODQ_WEIGHT0_V(T4_TX_MODQ_10G_WEIGHT_DEFAULT) |
			     TX_MODQ_WEIGHT1_V(T4_TX_MODQ_10G_WEIGHT_DEFAULT) |
			     TX_MODQ_WEIGHT2_V(T4_TX_MODQ_10G_WEIGHT_DEFAULT) |
			     TX_MODQ_WEIGHT3_V(T4_TX_MODQ_10G_WEIGHT_DEFAULT));
	}

	/* get basic stuff going */
	return t4_early_init(adap, adap->pf);
}

/*
 * Max # of ATIDs.  The absolute HW max is 16K but we keep it lower.
 */
#define MAX_ATIDS 8192U

/*
 * Phase 0 of initialization: contact FW, obtain config, perform basic init.
 *
 * If the firmware we're dealing with has Configuration File support, then
 * we use that to perform all configuration
 */

/*
 * Tweak configuration based on module parameters, etc.  Most of these have
 * defaults assigned to them by Firmware Configuration Files (if we're using
 * them) but need to be explicitly set if we're using hard-coded
 * initialization.  But even in the case of using Firmware Configuration
 * Files, we'd like to expose the ability to change these via module
 * parameters so these are essentially common tweaks/settings for
 * Configuration Files and hard-coded initialization ...
 */
static int adap_init0_tweaks(struct adapter *adapter)
{
	/*
	 * Fix up various Host-Dependent Parameters like Page Size, Cache
	 * Line Size, etc.  The firmware default is for a 4KB Page Size and
	 * 64B Cache Line Size ...
	 */
	t4_fixup_host_params(adapter, PAGE_SIZE, L1_CACHE_BYTES);

	/*
	 * Process module parameters which affect early initialization.
	 */
	if (rx_dma_offset != 2 && rx_dma_offset != 0) {
		dev_err(&adapter->pdev->dev,
			"Ignoring illegal rx_dma_offset=%d, using 2\n",
			rx_dma_offset);
		rx_dma_offset = 2;
	}
	t4_set_reg_field(adapter, SGE_CONTROL_A,
			 PKTSHIFT_V(PKTSHIFT_M),
			 PKTSHIFT_V(rx_dma_offset));

	/*
	 * Don't include the "IP Pseudo Header" in CPL_RX_PKT checksums: Linux
	 * adds the pseudo header itself.
	 */
	t4_tp_wr_bits_indirect(adapter, TP_INGRESS_CONFIG_A,
			       CSUM_HAS_PSEUDO_HDR_F, 0);

	return 0;
}

/* 10Gb/s-BT PHY Support. chip-external 10Gb/s-BT PHYs are complex chips
 * unto themselves and they contain their own firmware to perform their
 * tasks ...
 */
static int phy_aq1202_version(const u8 *phy_fw_data,
			      size_t phy_fw_size)
{
	int offset;

	/* At offset 0x8 you're looking for the primary image's
	 * starting offset which is 3 Bytes wide
	 *
	 * At offset 0xa of the primary image, you look for the offset
	 * of the DRAM segment which is 3 Bytes wide.
	 *
	 * The FW version is at offset 0x27e of the DRAM and is 2 Bytes
	 * wide
	 */
	#define be16(__p) (((__p)[0] << 8) | (__p)[1])
	#define le16(__p) ((__p)[0] | ((__p)[1] << 8))
	#define le24(__p) (le16(__p) | ((__p)[2] << 16))

	offset = le24(phy_fw_data + 0x8) << 12;
	offset = le24(phy_fw_data + offset + 0xa);
	return be16(phy_fw_data + offset + 0x27e);

	#undef be16
	#undef le16
	#undef le24
}

static struct info_10gbt_phy_fw {
	unsigned int phy_fw_id;		/* PCI Device ID */
	char *phy_fw_file;		/* /lib/firmware/ PHY Firmware file */
	int (*phy_fw_version)(const u8 *phy_fw_data, size_t phy_fw_size);
	int phy_flash;			/* Has FLASH for PHY Firmware */
} phy_info_array[] = {
	{
		PHY_AQ1202_DEVICEID,
		PHY_AQ1202_FIRMWARE,
		phy_aq1202_version,
		1,
	},
	{
		PHY_BCM84834_DEVICEID,
		PHY_BCM84834_FIRMWARE,
		NULL,
		0,
	},
	{ 0, NULL, NULL },
};

static struct info_10gbt_phy_fw *find_phy_info(int devid)
{
	int i;

	for (i = 0; i < ARRAY_SIZE(phy_info_array); i++) {
		if (phy_info_array[i].phy_fw_id == devid)
			return &phy_info_array[i];
	}
	return NULL;
}

/* Handle updating of chip-external 10Gb/s-BT PHY firmware.  This needs to
 * happen after the FW_RESET_CMD but before the FW_INITIALIZE_CMD.  On error
 * we return a negative error number.  If we transfer new firmware we return 1
 * (from t4_load_phy_fw()).  If we don't do anything we return 0.
 */
static int adap_init0_phy(struct adapter *adap)
{
	const struct firmware *phyf;
	int ret;
	struct info_10gbt_phy_fw *phy_info;

	/* Use the device ID to determine which PHY file to flash.
	 */
	phy_info = find_phy_info(adap->pdev->device);
	if (!phy_info) {
		dev_warn(adap->pdev_dev,
			 "No PHY Firmware file found for this PHY\n");
		return -EOPNOTSUPP;
	}

	/* If we have a T4 PHY firmware file under /lib/firmware/cxgb4/, then
	 * use that. The adapter firmware provides us with a memory buffer
	 * where we can load a PHY firmware file from the host if we want to
	 * override the PHY firmware File in flash.
	 */
	ret = request_firmware_direct(&phyf, phy_info->phy_fw_file,
				      adap->pdev_dev);
	if (ret < 0) {
		/* For adapters without FLASH attached to PHY for their
		 * firmware, it's obviously a fatal error if we can't get the
		 * firmware to the adapter.  For adapters with PHY firmware
		 * FLASH storage, it's worth a warning if we can't find the
		 * PHY Firmware but we'll neuter the error ...
		 */
		dev_err(adap->pdev_dev, "unable to find PHY Firmware image "
			"/lib/firmware/%s, error %d\n",
			phy_info->phy_fw_file, -ret);
		if (phy_info->phy_flash) {
			int cur_phy_fw_ver = 0;

			t4_phy_fw_ver(adap, &cur_phy_fw_ver);
			dev_warn(adap->pdev_dev, "continuing with, on-adapter "
				 "FLASH copy, version %#x\n", cur_phy_fw_ver);
			ret = 0;
		}

		return ret;
	}

	/* Load PHY Firmware onto adapter.
	 */
	ret = t4_load_phy_fw(adap, MEMWIN_NIC, &adap->win0_lock,
			     phy_info->phy_fw_version,
			     (u8 *)phyf->data, phyf->size);
	if (ret < 0)
		dev_err(adap->pdev_dev, "PHY Firmware transfer error %d\n",
			-ret);
	else if (ret > 0) {
		int new_phy_fw_ver = 0;

		if (phy_info->phy_fw_version)
			new_phy_fw_ver = phy_info->phy_fw_version(phyf->data,
								  phyf->size);
		dev_info(adap->pdev_dev, "Successfully transferred PHY "
			 "Firmware /lib/firmware/%s, version %#x\n",
			 phy_info->phy_fw_file, new_phy_fw_ver);
	}

	release_firmware(phyf);

	return ret;
}

/*
 * Attempt to initialize the adapter via a Firmware Configuration File.
 */
static int adap_init0_config(struct adapter *adapter, int reset)
{
	struct fw_caps_config_cmd caps_cmd;
	const struct firmware *cf;
	unsigned long mtype = 0, maddr = 0;
	u32 finiver, finicsum, cfcsum;
	int ret;
	int config_issued = 0;
	char *fw_config_file, fw_config_file_path[256];
	char *config_name = NULL;

	/*
	 * Reset device if necessary.
	 */
	if (reset) {
		ret = t4_fw_reset(adapter, adapter->mbox,
				  PIORSTMODE_F | PIORST_F);
		if (ret < 0)
			goto bye;
	}

	/* If this is a 10Gb/s-BT adapter make sure the chip-external
	 * 10Gb/s-BT PHYs have up-to-date firmware.  Note that this step needs
	 * to be performed after any global adapter RESET above since some
	 * PHYs only have local RAM copies of the PHY firmware.
	 */
	if (is_10gbt_device(adapter->pdev->device)) {
		ret = adap_init0_phy(adapter);
		if (ret < 0)
			goto bye;
	}
	/*
	 * If we have a T4 configuration file under /lib/firmware/cxgb4/,
	 * then use that.  Otherwise, use the configuration file stored
	 * in the adapter flash ...
	 */
	switch (CHELSIO_CHIP_VERSION(adapter->params.chip)) {
	case CHELSIO_T4:
		fw_config_file = FW4_CFNAME;
		break;
	case CHELSIO_T5:
		fw_config_file = FW5_CFNAME;
		break;
	case CHELSIO_T6:
		fw_config_file = FW6_CFNAME;
		break;
	default:
		dev_err(adapter->pdev_dev, "Device %d is not supported\n",
		       adapter->pdev->device);
		ret = -EINVAL;
		goto bye;
	}

	ret = request_firmware(&cf, fw_config_file, adapter->pdev_dev);
	if (ret < 0) {
		config_name = "On FLASH";
		mtype = FW_MEMTYPE_CF_FLASH;
		maddr = t4_flash_cfg_addr(adapter);
	} else {
		u32 params[7], val[7];

		sprintf(fw_config_file_path,
			"/lib/firmware/%s", fw_config_file);
		config_name = fw_config_file_path;

		if (cf->size >= FLASH_CFG_MAX_SIZE)
			ret = -ENOMEM;
		else {
			params[0] = (FW_PARAMS_MNEM_V(FW_PARAMS_MNEM_DEV) |
			     FW_PARAMS_PARAM_X_V(FW_PARAMS_PARAM_DEV_CF));
			ret = t4_query_params(adapter, adapter->mbox,
					      adapter->pf, 0, 1, params, val);
			if (ret == 0) {
				/*
				 * For t4_memory_rw() below addresses and
				 * sizes have to be in terms of multiples of 4
				 * bytes.  So, if the Configuration File isn't
				 * a multiple of 4 bytes in length we'll have
				 * to write that out separately since we can't
				 * guarantee that the bytes following the
				 * residual byte in the buffer returned by
				 * request_firmware() are zeroed out ...
				 */
				size_t resid = cf->size & 0x3;
				size_t size = cf->size & ~0x3;
				__be32 *data = (__be32 *)cf->data;

				mtype = FW_PARAMS_PARAM_Y_G(val[0]);
				maddr = FW_PARAMS_PARAM_Z_G(val[0]) << 16;

				spin_lock(&adapter->win0_lock);
				ret = t4_memory_rw(adapter, 0, mtype, maddr,
						   size, data, T4_MEMORY_WRITE);
				if (ret == 0 && resid != 0) {
					union {
						__be32 word;
						char buf[4];
					} last;
					int i;

					last.word = data[size >> 2];
					for (i = resid; i < 4; i++)
						last.buf[i] = 0;
					ret = t4_memory_rw(adapter, 0, mtype,
							   maddr + size,
							   4, &last.word,
							   T4_MEMORY_WRITE);
				}
				spin_unlock(&adapter->win0_lock);
			}
		}

		release_firmware(cf);
		if (ret)
			goto bye;
	}

	/*
	 * Issue a Capability Configuration command to the firmware to get it
	 * to parse the Configuration File.  We don't use t4_fw_config_file()
	 * because we want the ability to modify various features after we've
	 * processed the configuration file ...
	 */
	memset(&caps_cmd, 0, sizeof(caps_cmd));
	caps_cmd.op_to_write =
		htonl(FW_CMD_OP_V(FW_CAPS_CONFIG_CMD) |
		      FW_CMD_REQUEST_F |
		      FW_CMD_READ_F);
	caps_cmd.cfvalid_to_len16 =
		htonl(FW_CAPS_CONFIG_CMD_CFVALID_F |
		      FW_CAPS_CONFIG_CMD_MEMTYPE_CF_V(mtype) |
		      FW_CAPS_CONFIG_CMD_MEMADDR64K_CF_V(maddr >> 16) |
		      FW_LEN16(caps_cmd));
	ret = t4_wr_mbox(adapter, adapter->mbox, &caps_cmd, sizeof(caps_cmd),
			 &caps_cmd);

	/* If the CAPS_CONFIG failed with an ENOENT (for a Firmware
	 * Configuration File in FLASH), our last gasp effort is to use the
	 * Firmware Configuration File which is embedded in the firmware.  A
	 * very few early versions of the firmware didn't have one embedded
	 * but we can ignore those.
	 */
	if (ret == -ENOENT) {
		memset(&caps_cmd, 0, sizeof(caps_cmd));
		caps_cmd.op_to_write =
			htonl(FW_CMD_OP_V(FW_CAPS_CONFIG_CMD) |
					FW_CMD_REQUEST_F |
					FW_CMD_READ_F);
		caps_cmd.cfvalid_to_len16 = htonl(FW_LEN16(caps_cmd));
		ret = t4_wr_mbox(adapter, adapter->mbox, &caps_cmd,
				sizeof(caps_cmd), &caps_cmd);
		config_name = "Firmware Default";
	}

	config_issued = 1;
	if (ret < 0)
		goto bye;

	finiver = ntohl(caps_cmd.finiver);
	finicsum = ntohl(caps_cmd.finicsum);
	cfcsum = ntohl(caps_cmd.cfcsum);
	if (finicsum != cfcsum)
		dev_warn(adapter->pdev_dev, "Configuration File checksum "\
			 "mismatch: [fini] csum=%#x, computed csum=%#x\n",
			 finicsum, cfcsum);

	/*
	 * And now tell the firmware to use the configuration we just loaded.
	 */
	caps_cmd.op_to_write =
		htonl(FW_CMD_OP_V(FW_CAPS_CONFIG_CMD) |
		      FW_CMD_REQUEST_F |
		      FW_CMD_WRITE_F);
	caps_cmd.cfvalid_to_len16 = htonl(FW_LEN16(caps_cmd));
	ret = t4_wr_mbox(adapter, adapter->mbox, &caps_cmd, sizeof(caps_cmd),
			 NULL);
	if (ret < 0)
		goto bye;

	/*
	 * Tweak configuration based on system architecture, module
	 * parameters, etc.
	 */
	ret = adap_init0_tweaks(adapter);
	if (ret < 0)
		goto bye;

	/*
	 * And finally tell the firmware to initialize itself using the
	 * parameters from the Configuration File.
	 */
	ret = t4_fw_initialize(adapter, adapter->mbox);
	if (ret < 0)
		goto bye;

	/* Emit Firmware Configuration File information and return
	 * successfully.
	 */
	dev_info(adapter->pdev_dev, "Successfully configured using Firmware "\
		 "Configuration File \"%s\", version %#x, computed checksum %#x\n",
		 config_name, finiver, cfcsum);
	return 0;

	/*
	 * Something bad happened.  Return the error ...  (If the "error"
	 * is that there's no Configuration File on the adapter we don't
	 * want to issue a warning since this is fairly common.)
	 */
bye:
	if (config_issued && ret != -ENOENT)
		dev_warn(adapter->pdev_dev, "\"%s\" configuration file error %d\n",
			 config_name, -ret);
	return ret;
}

static struct fw_info fw_info_array[] = {
	{
		.chip = CHELSIO_T4,
		.fs_name = FW4_CFNAME,
		.fw_mod_name = FW4_FNAME,
		.fw_hdr = {
			.chip = FW_HDR_CHIP_T4,
			.fw_ver = __cpu_to_be32(FW_VERSION(T4)),
			.intfver_nic = FW_INTFVER(T4, NIC),
			.intfver_vnic = FW_INTFVER(T4, VNIC),
			.intfver_ri = FW_INTFVER(T4, RI),
			.intfver_iscsi = FW_INTFVER(T4, ISCSI),
			.intfver_fcoe = FW_INTFVER(T4, FCOE),
		},
	}, {
		.chip = CHELSIO_T5,
		.fs_name = FW5_CFNAME,
		.fw_mod_name = FW5_FNAME,
		.fw_hdr = {
			.chip = FW_HDR_CHIP_T5,
			.fw_ver = __cpu_to_be32(FW_VERSION(T5)),
			.intfver_nic = FW_INTFVER(T5, NIC),
			.intfver_vnic = FW_INTFVER(T5, VNIC),
			.intfver_ri = FW_INTFVER(T5, RI),
			.intfver_iscsi = FW_INTFVER(T5, ISCSI),
			.intfver_fcoe = FW_INTFVER(T5, FCOE),
		},
	}, {
		.chip = CHELSIO_T6,
		.fs_name = FW6_CFNAME,
		.fw_mod_name = FW6_FNAME,
		.fw_hdr = {
			.chip = FW_HDR_CHIP_T6,
			.fw_ver = __cpu_to_be32(FW_VERSION(T6)),
			.intfver_nic = FW_INTFVER(T6, NIC),
			.intfver_vnic = FW_INTFVER(T6, VNIC),
			.intfver_ofld = FW_INTFVER(T6, OFLD),
			.intfver_ri = FW_INTFVER(T6, RI),
			.intfver_iscsipdu = FW_INTFVER(T6, ISCSIPDU),
			.intfver_iscsi = FW_INTFVER(T6, ISCSI),
			.intfver_fcoepdu = FW_INTFVER(T6, FCOEPDU),
			.intfver_fcoe = FW_INTFVER(T6, FCOE),
		},
	}

};

static struct fw_info *find_fw_info(int chip)
{
	int i;

	for (i = 0; i < ARRAY_SIZE(fw_info_array); i++) {
		if (fw_info_array[i].chip == chip)
			return &fw_info_array[i];
	}
	return NULL;
}

/*
 * Phase 0 of initialization: contact FW, obtain config, perform basic init.
 */
static int adap_init0(struct adapter *adap)
{
	int ret;
	u32 v, port_vec;
	enum dev_state state;
	u32 params[7], val[7];
	struct fw_caps_config_cmd caps_cmd;
	int reset = 1;

	/* Grab Firmware Device Log parameters as early as possible so we have
	 * access to it for debugging, etc.
	 */
	ret = t4_init_devlog_params(adap);
	if (ret < 0)
		return ret;

	/* Contact FW, advertising Master capability */
	ret = t4_fw_hello(adap, adap->mbox, adap->mbox, MASTER_MAY, &state);
	if (ret < 0) {
		dev_err(adap->pdev_dev, "could not connect to FW, error %d\n",
			ret);
		return ret;
	}
	if (ret == adap->mbox)
		adap->flags |= MASTER_PF;

	/*
	 * If we're the Master PF Driver and the device is uninitialized,
	 * then let's consider upgrading the firmware ...  (We always want
	 * to check the firmware version number in order to A. get it for
	 * later reporting and B. to warn if the currently loaded firmware
	 * is excessively mismatched relative to the driver.)
	 */
	t4_get_fw_version(adap, &adap->params.fw_vers);
	t4_get_tp_version(adap, &adap->params.tp_vers);
	if ((adap->flags & MASTER_PF) && state != DEV_STATE_INIT) {
		struct fw_info *fw_info;
		struct fw_hdr *card_fw;
		const struct firmware *fw;
		const u8 *fw_data = NULL;
		unsigned int fw_size = 0;

		/* This is the firmware whose headers the driver was compiled
		 * against
		 */
		fw_info = find_fw_info(CHELSIO_CHIP_VERSION(adap->params.chip));
		if (fw_info == NULL) {
			dev_err(adap->pdev_dev,
				"unable to get firmware info for chip %d.\n",
				CHELSIO_CHIP_VERSION(adap->params.chip));
			return -EINVAL;
		}

		/* allocate memory to read the header of the firmware on the
		 * card
		 */
		card_fw = t4_alloc_mem(sizeof(*card_fw));

		/* Get FW from from /lib/firmware/ */
		ret = request_firmware(&fw, fw_info->fw_mod_name,
				       adap->pdev_dev);
		if (ret < 0) {
			dev_err(adap->pdev_dev,
				"unable to load firmware image %s, error %d\n",
				fw_info->fw_mod_name, ret);
		} else {
			fw_data = fw->data;
			fw_size = fw->size;
		}

		/* upgrade FW logic */
		ret = t4_prep_fw(adap, fw_info, fw_data, fw_size, card_fw,
				 state, &reset);

		/* Cleaning up */
		release_firmware(fw);
		t4_free_mem(card_fw);

		if (ret < 0)
			goto bye;
	}

	/*
	 * Grab VPD parameters.  This should be done after we establish a
	 * connection to the firmware since some of the VPD parameters
	 * (notably the Core Clock frequency) are retrieved via requests to
	 * the firmware.  On the other hand, we need these fairly early on
	 * so we do this right after getting ahold of the firmware.
	 */
	ret = t4_get_vpd_params(adap, &adap->params.vpd);
	if (ret < 0)
		goto bye;

	/*
	 * Find out what ports are available to us.  Note that we need to do
	 * this before calling adap_init0_no_config() since it needs nports
	 * and portvec ...
	 */
	v =
	    FW_PARAMS_MNEM_V(FW_PARAMS_MNEM_DEV) |
	    FW_PARAMS_PARAM_X_V(FW_PARAMS_PARAM_DEV_PORTVEC);
	ret = t4_query_params(adap, adap->mbox, adap->pf, 0, 1, &v, &port_vec);
	if (ret < 0)
		goto bye;

	adap->params.nports = hweight32(port_vec);
	adap->params.portvec = port_vec;

	/* If the firmware is initialized already, emit a simply note to that
	 * effect. Otherwise, it's time to try initializing the adapter.
	 */
	if (state == DEV_STATE_INIT) {
		dev_info(adap->pdev_dev, "Coming up as %s: "\
			 "Adapter already initialized\n",
			 adap->flags & MASTER_PF ? "MASTER" : "SLAVE");
	} else {
		dev_info(adap->pdev_dev, "Coming up as MASTER: "\
			 "Initializing adapter\n");

		/* Find out whether we're dealing with a version of the
		 * firmware which has configuration file support.
		 */
		params[0] = (FW_PARAMS_MNEM_V(FW_PARAMS_MNEM_DEV) |
			     FW_PARAMS_PARAM_X_V(FW_PARAMS_PARAM_DEV_CF));
		ret = t4_query_params(adap, adap->mbox, adap->pf, 0, 1,
				      params, val);

		/* If the firmware doesn't support Configuration Files,
		 * return an error.
		 */
		if (ret < 0) {
			dev_err(adap->pdev_dev, "firmware doesn't support "
				"Firmware Configuration Files\n");
			goto bye;
		}

		/* The firmware provides us with a memory buffer where we can
		 * load a Configuration File from the host if we want to
		 * override the Configuration File in flash.
		 */
		ret = adap_init0_config(adap, reset);
		if (ret == -ENOENT) {
			dev_err(adap->pdev_dev, "no Configuration File "
				"present on adapter.\n");
			goto bye;
		}
		if (ret < 0) {
			dev_err(adap->pdev_dev, "could not initialize "
				"adapter, error %d\n", -ret);
			goto bye;
		}
	}

	/* Give the SGE code a chance to pull in anything that it needs ...
	 * Note that this must be called after we retrieve our VPD parameters
	 * in order to know how to convert core ticks to seconds, etc.
	 */
	ret = t4_sge_init(adap);
	if (ret < 0)
		goto bye;

	if (is_bypass_device(adap->pdev->device))
		adap->params.bypass = 1;

	/*
	 * Grab some of our basic fundamental operating parameters.
	 */
#define FW_PARAM_DEV(param) \
	(FW_PARAMS_MNEM_V(FW_PARAMS_MNEM_DEV) | \
	FW_PARAMS_PARAM_X_V(FW_PARAMS_PARAM_DEV_##param))

#define FW_PARAM_PFVF(param) \
	FW_PARAMS_MNEM_V(FW_PARAMS_MNEM_PFVF) | \
	FW_PARAMS_PARAM_X_V(FW_PARAMS_PARAM_PFVF_##param)|  \
	FW_PARAMS_PARAM_Y_V(0) | \
	FW_PARAMS_PARAM_Z_V(0)

	params[0] = FW_PARAM_PFVF(EQ_START);
	params[1] = FW_PARAM_PFVF(L2T_START);
	params[2] = FW_PARAM_PFVF(L2T_END);
	params[3] = FW_PARAM_PFVF(FILTER_START);
	params[4] = FW_PARAM_PFVF(FILTER_END);
	params[5] = FW_PARAM_PFVF(IQFLINT_START);
	ret = t4_query_params(adap, adap->mbox, adap->pf, 0, 6, params, val);
	if (ret < 0)
		goto bye;
	adap->sge.egr_start = val[0];
	adap->l2t_start = val[1];
	adap->l2t_end = val[2];
	adap->tids.ftid_base = val[3];
	adap->tids.nftids = val[4] - val[3] + 1;
	adap->sge.ingr_start = val[5];

	/* qids (ingress/egress) returned from firmware can be anywhere
	 * in the range from EQ(IQFLINT)_START to EQ(IQFLINT)_END.
	 * Hence driver needs to allocate memory for this range to
	 * store the queue info. Get the highest IQFLINT/EQ index returned
	 * in FW_EQ_*_CMD.alloc command.
	 */
	params[0] = FW_PARAM_PFVF(EQ_END);
	params[1] = FW_PARAM_PFVF(IQFLINT_END);
	ret = t4_query_params(adap, adap->mbox, adap->pf, 0, 2, params, val);
	if (ret < 0)
		goto bye;
	adap->sge.egr_sz = val[0] - adap->sge.egr_start + 1;
	adap->sge.ingr_sz = val[1] - adap->sge.ingr_start + 1;

	adap->sge.egr_map = kcalloc(adap->sge.egr_sz,
				    sizeof(*adap->sge.egr_map), GFP_KERNEL);
	if (!adap->sge.egr_map) {
		ret = -ENOMEM;
		goto bye;
	}

	adap->sge.ingr_map = kcalloc(adap->sge.ingr_sz,
				     sizeof(*adap->sge.ingr_map), GFP_KERNEL);
	if (!adap->sge.ingr_map) {
		ret = -ENOMEM;
		goto bye;
	}

	/* Allocate the memory for the vaious egress queue bitmaps
	 * ie starving_fl, txq_maperr and blocked_fl.
	 */
	adap->sge.starving_fl =	kcalloc(BITS_TO_LONGS(adap->sge.egr_sz),
					sizeof(long), GFP_KERNEL);
	if (!adap->sge.starving_fl) {
		ret = -ENOMEM;
		goto bye;
	}

	adap->sge.txq_maperr = kcalloc(BITS_TO_LONGS(adap->sge.egr_sz),
				       sizeof(long), GFP_KERNEL);
	if (!adap->sge.txq_maperr) {
		ret = -ENOMEM;
		goto bye;
	}

#ifdef CONFIG_DEBUG_FS
	adap->sge.blocked_fl = kcalloc(BITS_TO_LONGS(adap->sge.egr_sz),
				       sizeof(long), GFP_KERNEL);
	if (!adap->sge.blocked_fl) {
		ret = -ENOMEM;
		goto bye;
	}
#endif

	params[0] = FW_PARAM_PFVF(CLIP_START);
	params[1] = FW_PARAM_PFVF(CLIP_END);
	ret = t4_query_params(adap, adap->mbox, adap->pf, 0, 2, params, val);
	if (ret < 0)
		goto bye;
	adap->clipt_start = val[0];
	adap->clipt_end = val[1];

	/* query params related to active filter region */
	params[0] = FW_PARAM_PFVF(ACTIVE_FILTER_START);
	params[1] = FW_PARAM_PFVF(ACTIVE_FILTER_END);
	ret = t4_query_params(adap, adap->mbox, adap->pf, 0, 2, params, val);
	/* If Active filter size is set we enable establishing
	 * offload connection through firmware work request
	 */
	if ((val[0] != val[1]) && (ret >= 0)) {
		adap->flags |= FW_OFLD_CONN;
		adap->tids.aftid_base = val[0];
		adap->tids.aftid_end = val[1];
	}

	/* If we're running on newer firmware, let it know that we're
	 * prepared to deal with encapsulated CPL messages.  Older
	 * firmware won't understand this and we'll just get
	 * unencapsulated messages ...
	 */
	params[0] = FW_PARAM_PFVF(CPLFW4MSG_ENCAP);
	val[0] = 1;
	(void)t4_set_params(adap, adap->mbox, adap->pf, 0, 1, params, val);

	/*
	 * Find out whether we're allowed to use the T5+ ULPTX MEMWRITE DSGL
	 * capability.  Earlier versions of the firmware didn't have the
	 * ULPTX_MEMWRITE_DSGL so we'll interpret a query failure as no
	 * permission to use ULPTX MEMWRITE DSGL.
	 */
	if (is_t4(adap->params.chip)) {
		adap->params.ulptx_memwrite_dsgl = false;
	} else {
		params[0] = FW_PARAM_DEV(ULPTX_MEMWRITE_DSGL);
		ret = t4_query_params(adap, adap->mbox, adap->pf, 0,
				      1, params, val);
		adap->params.ulptx_memwrite_dsgl = (ret == 0 && val[0] != 0);
	}

	/*
	 * Get device capabilities so we can determine what resources we need
	 * to manage.
	 */
	memset(&caps_cmd, 0, sizeof(caps_cmd));
	caps_cmd.op_to_write = htonl(FW_CMD_OP_V(FW_CAPS_CONFIG_CMD) |
				     FW_CMD_REQUEST_F | FW_CMD_READ_F);
	caps_cmd.cfvalid_to_len16 = htonl(FW_LEN16(caps_cmd));
	ret = t4_wr_mbox(adap, adap->mbox, &caps_cmd, sizeof(caps_cmd),
			 &caps_cmd);
	if (ret < 0)
		goto bye;

	if (caps_cmd.ofldcaps) {
		/* query offload-related parameters */
		params[0] = FW_PARAM_DEV(NTID);
		params[1] = FW_PARAM_PFVF(SERVER_START);
		params[2] = FW_PARAM_PFVF(SERVER_END);
		params[3] = FW_PARAM_PFVF(TDDP_START);
		params[4] = FW_PARAM_PFVF(TDDP_END);
		params[5] = FW_PARAM_DEV(FLOWC_BUFFIFO_SZ);
		ret = t4_query_params(adap, adap->mbox, adap->pf, 0, 6,
				      params, val);
		if (ret < 0)
			goto bye;
		adap->tids.ntids = val[0];
		adap->tids.natids = min(adap->tids.ntids / 2, MAX_ATIDS);
		adap->tids.stid_base = val[1];
		adap->tids.nstids = val[2] - val[1] + 1;
		/*
		 * Setup server filter region. Divide the available filter
		 * region into two parts. Regular filters get 1/3rd and server
		 * filters get 2/3rd part. This is only enabled if workarond
		 * path is enabled.
		 * 1. For regular filters.
		 * 2. Server filter: This are special filters which are used
		 * to redirect SYN packets to offload queue.
		 */
		if (adap->flags & FW_OFLD_CONN && !is_bypass(adap)) {
			adap->tids.sftid_base = adap->tids.ftid_base +
					DIV_ROUND_UP(adap->tids.nftids, 3);
			adap->tids.nsftids = adap->tids.nftids -
					 DIV_ROUND_UP(adap->tids.nftids, 3);
			adap->tids.nftids = adap->tids.sftid_base -
						adap->tids.ftid_base;
		}
		adap->vres.ddp.start = val[3];
		adap->vres.ddp.size = val[4] - val[3] + 1;
		adap->params.ofldq_wr_cred = val[5];

		adap->params.offload = 1;
	}
	if (caps_cmd.rdmacaps) {
		params[0] = FW_PARAM_PFVF(STAG_START);
		params[1] = FW_PARAM_PFVF(STAG_END);
		params[2] = FW_PARAM_PFVF(RQ_START);
		params[3] = FW_PARAM_PFVF(RQ_END);
		params[4] = FW_PARAM_PFVF(PBL_START);
		params[5] = FW_PARAM_PFVF(PBL_END);
		ret = t4_query_params(adap, adap->mbox, adap->pf, 0, 6,
				      params, val);
		if (ret < 0)
			goto bye;
		adap->vres.stag.start = val[0];
		adap->vres.stag.size = val[1] - val[0] + 1;
		adap->vres.rq.start = val[2];
		adap->vres.rq.size = val[3] - val[2] + 1;
		adap->vres.pbl.start = val[4];
		adap->vres.pbl.size = val[5] - val[4] + 1;

		params[0] = FW_PARAM_PFVF(SQRQ_START);
		params[1] = FW_PARAM_PFVF(SQRQ_END);
		params[2] = FW_PARAM_PFVF(CQ_START);
		params[3] = FW_PARAM_PFVF(CQ_END);
		params[4] = FW_PARAM_PFVF(OCQ_START);
		params[5] = FW_PARAM_PFVF(OCQ_END);
		ret = t4_query_params(adap, adap->mbox, adap->pf, 0, 6, params,
				      val);
		if (ret < 0)
			goto bye;
		adap->vres.qp.start = val[0];
		adap->vres.qp.size = val[1] - val[0] + 1;
		adap->vres.cq.start = val[2];
		adap->vres.cq.size = val[3] - val[2] + 1;
		adap->vres.ocq.start = val[4];
		adap->vres.ocq.size = val[5] - val[4] + 1;

		params[0] = FW_PARAM_DEV(MAXORDIRD_QP);
		params[1] = FW_PARAM_DEV(MAXIRD_ADAPTER);
		ret = t4_query_params(adap, adap->mbox, adap->pf, 0, 2, params,
				      val);
		if (ret < 0) {
			adap->params.max_ordird_qp = 8;
			adap->params.max_ird_adapter = 32 * adap->tids.ntids;
			ret = 0;
		} else {
			adap->params.max_ordird_qp = val[0];
			adap->params.max_ird_adapter = val[1];
		}
		dev_info(adap->pdev_dev,
			 "max_ordird_qp %d max_ird_adapter %d\n",
			 adap->params.max_ordird_qp,
			 adap->params.max_ird_adapter);
	}
	if (caps_cmd.iscsicaps) {
		params[0] = FW_PARAM_PFVF(ISCSI_START);
		params[1] = FW_PARAM_PFVF(ISCSI_END);
		ret = t4_query_params(adap, adap->mbox, adap->pf, 0, 2,
				      params, val);
		if (ret < 0)
			goto bye;
		adap->vres.iscsi.start = val[0];
		adap->vres.iscsi.size = val[1] - val[0] + 1;
	}
#undef FW_PARAM_PFVF
#undef FW_PARAM_DEV

	/* The MTU/MSS Table is initialized by now, so load their values.  If
	 * we're initializing the adapter, then we'll make any modifications
	 * we want to the MTU/MSS Table and also initialize the congestion
	 * parameters.
	 */
	t4_read_mtu_tbl(adap, adap->params.mtus, NULL);
	if (state != DEV_STATE_INIT) {
		int i;

		/* The default MTU Table contains values 1492 and 1500.
		 * However, for TCP, it's better to have two values which are
		 * a multiple of 8 +/- 4 bytes apart near this popular MTU.
		 * This allows us to have a TCP Data Payload which is a
		 * multiple of 8 regardless of what combination of TCP Options
		 * are in use (always a multiple of 4 bytes) which is
		 * important for performance reasons.  For instance, if no
		 * options are in use, then we have a 20-byte IP header and a
		 * 20-byte TCP header.  In this case, a 1500-byte MSS would
		 * result in a TCP Data Payload of 1500 - 40 == 1460 bytes
		 * which is not a multiple of 8.  So using an MSS of 1488 in
		 * this case results in a TCP Data Payload of 1448 bytes which
		 * is a multiple of 8.  On the other hand, if 12-byte TCP Time
		 * Stamps have been negotiated, then an MTU of 1500 bytes
		 * results in a TCP Data Payload of 1448 bytes which, as
		 * above, is a multiple of 8 bytes ...
		 */
		for (i = 0; i < NMTUS; i++)
			if (adap->params.mtus[i] == 1492) {
				adap->params.mtus[i] = 1488;
				break;
			}

		t4_load_mtus(adap, adap->params.mtus, adap->params.a_wnd,
			     adap->params.b_wnd);
	}
	t4_init_sge_params(adap);
	adap->flags |= FW_OK;
	t4_init_tp_params(adap);
	return 0;

	/*
	 * Something bad happened.  If a command timed out or failed with EIO
	 * FW does not operate within its spec or something catastrophic
	 * happened to HW/FW, stop issuing commands.
	 */
bye:
	kfree(adap->sge.egr_map);
	kfree(adap->sge.ingr_map);
	kfree(adap->sge.starving_fl);
	kfree(adap->sge.txq_maperr);
#ifdef CONFIG_DEBUG_FS
	kfree(adap->sge.blocked_fl);
#endif
	if (ret != -ETIMEDOUT && ret != -EIO)
		t4_fw_bye(adap, adap->mbox);
	return ret;
}

/* EEH callbacks */

static pci_ers_result_t eeh_err_detected(struct pci_dev *pdev,
					 pci_channel_state_t state)
{
	int i;
	struct adapter *adap = pci_get_drvdata(pdev);

	if (!adap)
		goto out;

	rtnl_lock();
	adap->flags &= ~FW_OK;
	notify_ulds(adap, CXGB4_STATE_START_RECOVERY);
	spin_lock(&adap->stats_lock);
	for_each_port(adap, i) {
		struct net_device *dev = adap->port[i];

		netif_device_detach(dev);
		netif_carrier_off(dev);
	}
	spin_unlock(&adap->stats_lock);
	disable_interrupts(adap);
	if (adap->flags & FULL_INIT_DONE)
		cxgb_down(adap);
	rtnl_unlock();
	if ((adap->flags & DEV_ENABLED)) {
		pci_disable_device(pdev);
		adap->flags &= ~DEV_ENABLED;
	}
out:	return state == pci_channel_io_perm_failure ?
		PCI_ERS_RESULT_DISCONNECT : PCI_ERS_RESULT_NEED_RESET;
}

static pci_ers_result_t eeh_slot_reset(struct pci_dev *pdev)
{
	int i, ret;
	struct fw_caps_config_cmd c;
	struct adapter *adap = pci_get_drvdata(pdev);

	if (!adap) {
		pci_restore_state(pdev);
		pci_save_state(pdev);
		return PCI_ERS_RESULT_RECOVERED;
	}

	if (!(adap->flags & DEV_ENABLED)) {
		if (pci_enable_device(pdev)) {
			dev_err(&pdev->dev, "Cannot reenable PCI "
					    "device after reset\n");
			return PCI_ERS_RESULT_DISCONNECT;
		}
		adap->flags |= DEV_ENABLED;
	}

	pci_set_master(pdev);
	pci_restore_state(pdev);
	pci_save_state(pdev);
	pci_cleanup_aer_uncorrect_error_status(pdev);

	if (t4_wait_dev_ready(adap->regs) < 0)
		return PCI_ERS_RESULT_DISCONNECT;
	if (t4_fw_hello(adap, adap->mbox, adap->pf, MASTER_MUST, NULL) < 0)
		return PCI_ERS_RESULT_DISCONNECT;
	adap->flags |= FW_OK;
	if (adap_init1(adap, &c))
		return PCI_ERS_RESULT_DISCONNECT;

	for_each_port(adap, i) {
		struct port_info *p = adap2pinfo(adap, i);

		ret = t4_alloc_vi(adap, adap->mbox, p->tx_chan, adap->pf, 0, 1,
				  NULL, NULL);
		if (ret < 0)
			return PCI_ERS_RESULT_DISCONNECT;
		p->viid = ret;
		p->xact_addr_filt = -1;
	}

	t4_load_mtus(adap, adap->params.mtus, adap->params.a_wnd,
		     adap->params.b_wnd);
	setup_memwin(adap);
	if (cxgb_up(adap))
		return PCI_ERS_RESULT_DISCONNECT;
	return PCI_ERS_RESULT_RECOVERED;
}

static void eeh_resume(struct pci_dev *pdev)
{
	int i;
	struct adapter *adap = pci_get_drvdata(pdev);

	if (!adap)
		return;

	rtnl_lock();
	for_each_port(adap, i) {
		struct net_device *dev = adap->port[i];

		if (netif_running(dev)) {
			link_start(dev);
			cxgb_set_rxmode(dev);
		}
		netif_device_attach(dev);
	}
	rtnl_unlock();
}

static const struct pci_error_handlers cxgb4_eeh = {
	.error_detected = eeh_err_detected,
	.slot_reset     = eeh_slot_reset,
	.resume         = eeh_resume,
};

static inline bool is_x_10g_port(const struct link_config *lc)
{
	return (lc->supported & FW_PORT_CAP_SPEED_10G) != 0 ||
	       (lc->supported & FW_PORT_CAP_SPEED_40G) != 0;
}

static inline void init_rspq(struct adapter *adap, struct sge_rspq *q,
			     unsigned int us, unsigned int cnt,
			     unsigned int size, unsigned int iqe_size)
{
	q->adap = adap;
	cxgb4_set_rspq_intr_params(q, us, cnt);
	q->iqe_len = iqe_size;
	q->size = size;
}

/*
 * Perform default configuration of DMA queues depending on the number and type
 * of ports we found and the number of available CPUs.  Most settings can be
 * modified by the admin prior to actual use.
 */
static void cfg_queues(struct adapter *adap)
{
	struct sge *s = &adap->sge;
	int i, n10g = 0, qidx = 0;
#ifndef CONFIG_CHELSIO_T4_DCB
	int q10g = 0;
#endif
	int ciq_size;

	for_each_port(adap, i)
		n10g += is_x_10g_port(&adap2pinfo(adap, i)->link_cfg);
#ifdef CONFIG_CHELSIO_T4_DCB
	/* For Data Center Bridging support we need to be able to support up
	 * to 8 Traffic Priorities; each of which will be assigned to its
	 * own TX Queue in order to prevent Head-Of-Line Blocking.
	 */
	if (adap->params.nports * 8 > MAX_ETH_QSETS) {
		dev_err(adap->pdev_dev, "MAX_ETH_QSETS=%d < %d!\n",
			MAX_ETH_QSETS, adap->params.nports * 8);
		BUG_ON(1);
	}

	for_each_port(adap, i) {
		struct port_info *pi = adap2pinfo(adap, i);

		pi->first_qset = qidx;
		pi->nqsets = 8;
		qidx += pi->nqsets;
	}
#else /* !CONFIG_CHELSIO_T4_DCB */
	/*
	 * We default to 1 queue per non-10G port and up to # of cores queues
	 * per 10G port.
	 */
	if (n10g)
		q10g = (MAX_ETH_QSETS - (adap->params.nports - n10g)) / n10g;
	if (q10g > netif_get_num_default_rss_queues())
		q10g = netif_get_num_default_rss_queues();

	for_each_port(adap, i) {
		struct port_info *pi = adap2pinfo(adap, i);

		pi->first_qset = qidx;
		pi->nqsets = is_x_10g_port(&pi->link_cfg) ? q10g : 1;
		qidx += pi->nqsets;
	}
#endif /* !CONFIG_CHELSIO_T4_DCB */

	s->ethqsets = qidx;
	s->max_ethqsets = qidx;   /* MSI-X may lower it later */

	if (is_offload(adap)) {
		/*
		 * For offload we use 1 queue/channel if all ports are up to 1G,
		 * otherwise we divide all available queues amongst the channels
		 * capped by the number of available cores.
		 */
		if (n10g) {
			i = min_t(int, ARRAY_SIZE(s->ofldrxq),
				  num_online_cpus());
			s->ofldqsets = roundup(i, adap->params.nports);
		} else
			s->ofldqsets = adap->params.nports;
		/* For RDMA one Rx queue per channel suffices */
		s->rdmaqs = adap->params.nports;
		/* Try and allow at least 1 CIQ per cpu rounding down
		 * to the number of ports, with a minimum of 1 per port.
		 * A 2 port card in a 6 cpu system: 6 CIQs, 3 / port.
		 * A 4 port card in a 6 cpu system: 4 CIQs, 1 / port.
		 * A 4 port card in a 2 cpu system: 4 CIQs, 1 / port.
		 */
		s->rdmaciqs = min_t(int, MAX_RDMA_CIQS, num_online_cpus());
		s->rdmaciqs = (s->rdmaciqs / adap->params.nports) *
				adap->params.nports;
		s->rdmaciqs = max_t(int, s->rdmaciqs, adap->params.nports);
	}

	for (i = 0; i < ARRAY_SIZE(s->ethrxq); i++) {
		struct sge_eth_rxq *r = &s->ethrxq[i];

		init_rspq(adap, &r->rspq, 5, 10, 1024, 64);
		r->fl.size = 72;
	}

	for (i = 0; i < ARRAY_SIZE(s->ethtxq); i++)
		s->ethtxq[i].q.size = 1024;

	for (i = 0; i < ARRAY_SIZE(s->ctrlq); i++)
		s->ctrlq[i].q.size = 512;

	for (i = 0; i < ARRAY_SIZE(s->ofldtxq); i++)
		s->ofldtxq[i].q.size = 1024;

	for (i = 0; i < ARRAY_SIZE(s->ofldrxq); i++) {
		struct sge_ofld_rxq *r = &s->ofldrxq[i];

		init_rspq(adap, &r->rspq, 5, 1, 1024, 64);
		r->rspq.uld = CXGB4_ULD_ISCSI;
		r->fl.size = 72;
	}

	for (i = 0; i < ARRAY_SIZE(s->rdmarxq); i++) {
		struct sge_ofld_rxq *r = &s->rdmarxq[i];

		init_rspq(adap, &r->rspq, 5, 1, 511, 64);
		r->rspq.uld = CXGB4_ULD_RDMA;
		r->fl.size = 72;
	}

	ciq_size = 64 + adap->vres.cq.size + adap->tids.nftids;
	if (ciq_size > SGE_MAX_IQ_SIZE) {
		CH_WARN(adap, "CIQ size too small for available IQs\n");
		ciq_size = SGE_MAX_IQ_SIZE;
	}

	for (i = 0; i < ARRAY_SIZE(s->rdmaciq); i++) {
		struct sge_ofld_rxq *r = &s->rdmaciq[i];

		init_rspq(adap, &r->rspq, 5, 1, ciq_size, 64);
		r->rspq.uld = CXGB4_ULD_RDMA;
	}

	init_rspq(adap, &s->fw_evtq, 0, 1, 1024, 64);
	init_rspq(adap, &s->intrq, 0, 1, 2 * MAX_INGQ, 64);
}

/*
 * Reduce the number of Ethernet queues across all ports to at most n.
 * n provides at least one queue per port.
 */
static void reduce_ethqs(struct adapter *adap, int n)
{
	int i;
	struct port_info *pi;

	while (n < adap->sge.ethqsets)
		for_each_port(adap, i) {
			pi = adap2pinfo(adap, i);
			if (pi->nqsets > 1) {
				pi->nqsets--;
				adap->sge.ethqsets--;
				if (adap->sge.ethqsets <= n)
					break;
			}
		}

	n = 0;
	for_each_port(adap, i) {
		pi = adap2pinfo(adap, i);
		pi->first_qset = n;
		n += pi->nqsets;
	}
}

/* 2 MSI-X vectors needed for the FW queue and non-data interrupts */
#define EXTRA_VECS 2

static int enable_msix(struct adapter *adap)
{
	int ofld_need = 0;
	int i, want, need, allocated;
	struct sge *s = &adap->sge;
	unsigned int nchan = adap->params.nports;
	struct msix_entry *entries;

	entries = kmalloc(sizeof(*entries) * (MAX_INGQ + 1),
			  GFP_KERNEL);
	if (!entries)
		return -ENOMEM;

	for (i = 0; i < MAX_INGQ + 1; ++i)
		entries[i].entry = i;

	want = s->max_ethqsets + EXTRA_VECS;
	if (is_offload(adap)) {
		want += s->rdmaqs + s->rdmaciqs + s->ofldqsets;
		/* need nchan for each possible ULD */
		ofld_need = 3 * nchan;
	}
#ifdef CONFIG_CHELSIO_T4_DCB
	/* For Data Center Bridging we need 8 Ethernet TX Priority Queues for
	 * each port.
	 */
	need = 8 * adap->params.nports + EXTRA_VECS + ofld_need;
#else
	need = adap->params.nports + EXTRA_VECS + ofld_need;
#endif
	allocated = pci_enable_msix_range(adap->pdev, entries, need, want);
	if (allocated < 0) {
		dev_info(adap->pdev_dev, "not enough MSI-X vectors left,"
			 " not using MSI-X\n");
		kfree(entries);
		return allocated;
	}

	/* Distribute available vectors to the various queue groups.
	 * Every group gets its minimum requirement and NIC gets top
	 * priority for leftovers.
	 */
	i = allocated - EXTRA_VECS - ofld_need;
	if (i < s->max_ethqsets) {
		s->max_ethqsets = i;
		if (i < s->ethqsets)
			reduce_ethqs(adap, i);
	}
	if (is_offload(adap)) {
		if (allocated < want) {
			s->rdmaqs = nchan;
			s->rdmaciqs = nchan;
		}

		/* leftovers go to OFLD */
		i = allocated - EXTRA_VECS - s->max_ethqsets -
		    s->rdmaqs - s->rdmaciqs;
		s->ofldqsets = (i / nchan) * nchan;  /* round down */
	}
	for (i = 0; i < allocated; ++i)
		adap->msix_info[i].vec = entries[i].vector;

	kfree(entries);
	return 0;
}

#undef EXTRA_VECS

static int init_rss(struct adapter *adap)
{
	unsigned int i;
	int err;

	err = t4_init_rss_mode(adap, adap->mbox);
	if (err)
		return err;

	for_each_port(adap, i) {
		struct port_info *pi = adap2pinfo(adap, i);

		pi->rss = kcalloc(pi->rss_size, sizeof(u16), GFP_KERNEL);
		if (!pi->rss)
			return -ENOMEM;
	}
	return 0;
}

static void print_port_info(const struct net_device *dev)
{
	char buf[80];
	char *bufp = buf;
	const char *spd = "";
	const struct port_info *pi = netdev_priv(dev);
	const struct adapter *adap = pi->adapter;

	if (adap->params.pci.speed == PCI_EXP_LNKSTA_CLS_2_5GB)
		spd = " 2.5 GT/s";
	else if (adap->params.pci.speed == PCI_EXP_LNKSTA_CLS_5_0GB)
		spd = " 5 GT/s";
	else if (adap->params.pci.speed == PCI_EXP_LNKSTA_CLS_8_0GB)
		spd = " 8 GT/s";

	if (pi->link_cfg.supported & FW_PORT_CAP_SPEED_100M)
		bufp += sprintf(bufp, "100/");
	if (pi->link_cfg.supported & FW_PORT_CAP_SPEED_1G)
		bufp += sprintf(bufp, "1000/");
	if (pi->link_cfg.supported & FW_PORT_CAP_SPEED_10G)
		bufp += sprintf(bufp, "10G/");
	if (pi->link_cfg.supported & FW_PORT_CAP_SPEED_40G)
		bufp += sprintf(bufp, "40G/");
	if (bufp != buf)
		--bufp;
	sprintf(bufp, "BASE-%s", t4_get_port_type_description(pi->port_type));

	netdev_info(dev, "Chelsio %s rev %d %s %sNIC PCIe x%d%s%s\n",
		    adap->params.vpd.id,
		    CHELSIO_CHIP_RELEASE(adap->params.chip), buf,
		    is_offload(adap) ? "R" : "", adap->params.pci.width, spd,
		    (adap->flags & USING_MSIX) ? " MSI-X" :
		    (adap->flags & USING_MSI) ? " MSI" : "");
	netdev_info(dev, "S/N: %s, P/N: %s\n",
		    adap->params.vpd.sn, adap->params.vpd.pn);
}

static void enable_pcie_relaxed_ordering(struct pci_dev *dev)
{
	pcie_capability_set_word(dev, PCI_EXP_DEVCTL, PCI_EXP_DEVCTL_RELAX_EN);
}

/*
 * Free the following resources:
 * - memory used for tables
 * - MSI/MSI-X
 * - net devices
 * - resources FW is holding for us
 */
static void free_some_resources(struct adapter *adapter)
{
	unsigned int i;

	t4_free_mem(adapter->l2t);
	t4_free_mem(adapter->tids.tid_tab);
	kfree(adapter->sge.egr_map);
	kfree(adapter->sge.ingr_map);
	kfree(adapter->sge.starving_fl);
	kfree(adapter->sge.txq_maperr);
#ifdef CONFIG_DEBUG_FS
	kfree(adapter->sge.blocked_fl);
#endif
	disable_msi(adapter);

	for_each_port(adapter, i)
		if (adapter->port[i]) {
			struct port_info *pi = adap2pinfo(adapter, i);

			if (pi->viid != 0)
				t4_free_vi(adapter, adapter->mbox, adapter->pf,
					   0, pi->viid);
			kfree(adap2pinfo(adapter, i)->rss);
			free_netdev(adapter->port[i]);
		}
	if (adapter->flags & FW_OK)
		t4_fw_bye(adapter, adapter->pf);
}

#define TSO_FLAGS (NETIF_F_TSO | NETIF_F_TSO6 | NETIF_F_TSO_ECN)
#define VLAN_FEAT (NETIF_F_SG | NETIF_F_IP_CSUM | TSO_FLAGS | \
		   NETIF_F_IPV6_CSUM | NETIF_F_HIGHDMA)
#define SEGMENT_SIZE 128

static int init_one(struct pci_dev *pdev, const struct pci_device_id *ent)
{
	int func, i, err, s_qpp, qpp, num_seg;
	struct port_info *pi;
	bool highdma = false;
	struct adapter *adapter = NULL;
	void __iomem *regs;

	printk_once(KERN_INFO "%s - version %s\n", DRV_DESC, DRV_VERSION);

	err = pci_request_regions(pdev, KBUILD_MODNAME);
	if (err) {
		/* Just info, some other driver may have claimed the device. */
		dev_info(&pdev->dev, "cannot obtain PCI resources\n");
		return err;
	}

	err = pci_enable_device(pdev);
	if (err) {
		dev_err(&pdev->dev, "cannot enable PCI device\n");
		goto out_release_regions;
	}

	regs = pci_ioremap_bar(pdev, 0);
	if (!regs) {
		dev_err(&pdev->dev, "cannot map device registers\n");
		err = -ENOMEM;
		goto out_disable_device;
	}

	err = t4_wait_dev_ready(regs);
	if (err < 0)
		goto out_unmap_bar0;

	/* We control everything through one PF */
	func = SOURCEPF_G(readl(regs + PL_WHOAMI_A));
	if (func != ent->driver_data) {
		iounmap(regs);
		pci_disable_device(pdev);
		pci_save_state(pdev);        /* to restore SR-IOV later */
		goto sriov;
	}

	if (!pci_set_dma_mask(pdev, DMA_BIT_MASK(64))) {
		highdma = true;
		err = pci_set_consistent_dma_mask(pdev, DMA_BIT_MASK(64));
		if (err) {
			dev_err(&pdev->dev, "unable to obtain 64-bit DMA for "
				"coherent allocations\n");
			goto out_unmap_bar0;
		}
	} else {
		err = pci_set_dma_mask(pdev, DMA_BIT_MASK(32));
		if (err) {
			dev_err(&pdev->dev, "no usable DMA configuration\n");
			goto out_unmap_bar0;
		}
	}

	pci_enable_pcie_error_reporting(pdev);
	enable_pcie_relaxed_ordering(pdev);
	pci_set_master(pdev);
	pci_save_state(pdev);

	adapter = kzalloc(sizeof(*adapter), GFP_KERNEL);
	if (!adapter) {
		err = -ENOMEM;
		goto out_unmap_bar0;
	}

	adapter->workq = create_singlethread_workqueue("cxgb4");
	if (!adapter->workq) {
		err = -ENOMEM;
		goto out_free_adapter;
	}

	/* PCI device has been enabled */
	adapter->flags |= DEV_ENABLED;

	adapter->regs = regs;
	adapter->pdev = pdev;
	adapter->pdev_dev = &pdev->dev;
	adapter->mbox = func;
	adapter->pf = func;
	adapter->msg_enable = dflt_msg_enable;
	memset(adapter->chan_map, 0xff, sizeof(adapter->chan_map));

	spin_lock_init(&adapter->stats_lock);
	spin_lock_init(&adapter->tid_release_lock);
	spin_lock_init(&adapter->win0_lock);

	INIT_WORK(&adapter->tid_release_task, process_tid_release_list);
	INIT_WORK(&adapter->db_full_task, process_db_full);
	INIT_WORK(&adapter->db_drop_task, process_db_drop);

	err = t4_prep_adapter(adapter);
	if (err)
		goto out_free_adapter;


	if (!is_t4(adapter->params.chip)) {
		s_qpp = (QUEUESPERPAGEPF0_S +
			(QUEUESPERPAGEPF1_S - QUEUESPERPAGEPF0_S) *
			adapter->pf);
		qpp = 1 << QUEUESPERPAGEPF0_G(t4_read_reg(adapter,
		      SGE_EGRESS_QUEUES_PER_PAGE_PF_A) >> s_qpp);
		num_seg = PAGE_SIZE / SEGMENT_SIZE;

		/* Each segment size is 128B. Write coalescing is enabled only
		 * when SGE_EGRESS_QUEUES_PER_PAGE_PF reg value for the
		 * queue is less no of segments that can be accommodated in
		 * a page size.
		 */
		if (qpp > num_seg) {
			dev_err(&pdev->dev,
				"Incorrect number of egress queues per page\n");
			err = -EINVAL;
			goto out_free_adapter;
		}
		adapter->bar2 = ioremap_wc(pci_resource_start(pdev, 2),
		pci_resource_len(pdev, 2));
		if (!adapter->bar2) {
			dev_err(&pdev->dev, "cannot map device bar2 region\n");
			err = -ENOMEM;
			goto out_free_adapter;
		}
		t4_write_reg(adapter, SGE_STAT_CFG_A,
			     STATSOURCE_T5_V(7) | STATMODE_V(0));
	}

	setup_memwin(adapter);
	err = adap_init0(adapter);
#ifdef CONFIG_DEBUG_FS
	bitmap_zero(adapter->sge.blocked_fl, adapter->sge.egr_sz);
#endif
	setup_memwin_rdma(adapter);
	if (err)
		goto out_unmap_bar;

	for_each_port(adapter, i) {
		struct net_device *netdev;

		netdev = alloc_etherdev_mq(sizeof(struct port_info),
					   MAX_ETH_QSETS);
		if (!netdev) {
			err = -ENOMEM;
			goto out_free_dev;
		}

		SET_NETDEV_DEV(netdev, &pdev->dev);

		adapter->port[i] = netdev;
		pi = netdev_priv(netdev);
		pi->adapter = adapter;
		pi->xact_addr_filt = -1;
		pi->port_id = i;
		netdev->irq = pdev->irq;

		netdev->hw_features = NETIF_F_SG | TSO_FLAGS |
			NETIF_F_IP_CSUM | NETIF_F_IPV6_CSUM |
			NETIF_F_RXCSUM | NETIF_F_RXHASH |
			NETIF_F_HW_VLAN_CTAG_TX | NETIF_F_HW_VLAN_CTAG_RX;
		if (highdma)
			netdev->hw_features |= NETIF_F_HIGHDMA;
		netdev->features |= netdev->hw_features;
		netdev->vlan_features = netdev->features & VLAN_FEAT;

		netdev->priv_flags |= IFF_UNICAST_FLT;

		netdev->netdev_ops = &cxgb4_netdev_ops;
#ifdef CONFIG_CHELSIO_T4_DCB
		netdev->dcbnl_ops = &cxgb4_dcb_ops;
		cxgb4_dcb_state_init(netdev);
#endif
		cxgb4_set_ethtool_ops(netdev);
	}

	pci_set_drvdata(pdev, adapter);

	if (adapter->flags & FW_OK) {
		err = t4_port_init(adapter, func, func, 0);
		if (err)
			goto out_free_dev;
	} else if (adapter->params.nports == 1) {
		/* If we don't have a connection to the firmware -- possibly
		 * because of an error -- grab the raw VPD parameters so we
		 * can set the proper MAC Address on the debug network
		 * interface that we've created.
		 */
		u8 hw_addr[ETH_ALEN];
		u8 *na = adapter->params.vpd.na;

		err = t4_get_raw_vpd_params(adapter, &adapter->params.vpd);
		if (!err) {
			for (i = 0; i < ETH_ALEN; i++)
				hw_addr[i] = (hex2val(na[2 * i + 0]) * 16 +
					      hex2val(na[2 * i + 1]));
			t4_set_hw_addr(adapter, 0, hw_addr);
		}
	}

	/* Configure queues and allocate tables now, they can be needed as
	 * soon as the first register_netdev completes.
	 */
	cfg_queues(adapter);

	adapter->l2t = t4_init_l2t();
	if (!adapter->l2t) {
		/* We tolerate a lack of L2T, giving up some functionality */
		dev_warn(&pdev->dev, "could not allocate L2T, continuing\n");
		adapter->params.offload = 0;
	}

#if IS_ENABLED(CONFIG_IPV6)
	adapter->clipt = t4_init_clip_tbl(adapter->clipt_start,
					  adapter->clipt_end);
	if (!adapter->clipt) {
		/* We tolerate a lack of clip_table, giving up
		 * some functionality
		 */
		dev_warn(&pdev->dev,
			 "could not allocate Clip table, continuing\n");
		adapter->params.offload = 0;
	}
#endif
	if (is_offload(adapter) && tid_init(&adapter->tids) < 0) {
		dev_warn(&pdev->dev, "could not allocate TID table, "
			 "continuing\n");
		adapter->params.offload = 0;
	}

	/* See what interrupts we'll be using */
	if (msi > 1 && enable_msix(adapter) == 0)
		adapter->flags |= USING_MSIX;
	else if (msi > 0 && pci_enable_msi(pdev) == 0)
		adapter->flags |= USING_MSI;

	err = init_rss(adapter);
	if (err)
		goto out_free_dev;

	/*
	 * The card is now ready to go.  If any errors occur during device
	 * registration we do not fail the whole card but rather proceed only
	 * with the ports we manage to register successfully.  However we must
	 * register at least one net device.
	 */
	for_each_port(adapter, i) {
		pi = adap2pinfo(adapter, i);
		netif_set_real_num_tx_queues(adapter->port[i], pi->nqsets);
		netif_set_real_num_rx_queues(adapter->port[i], pi->nqsets);

		err = register_netdev(adapter->port[i]);
		if (err)
			break;
		adapter->chan_map[pi->tx_chan] = i;
		print_port_info(adapter->port[i]);
	}
	if (i == 0) {
		dev_err(&pdev->dev, "could not register any net devices\n");
		goto out_free_dev;
	}
	if (err) {
		dev_warn(&pdev->dev, "only %d net devices registered\n", i);
		err = 0;
	}

	if (cxgb4_debugfs_root) {
		adapter->debugfs_root = debugfs_create_dir(pci_name(pdev),
							   cxgb4_debugfs_root);
		setup_debugfs(adapter);
	}

	/* PCIe EEH recovery on powerpc platforms needs fundamental reset */
	pdev->needs_freset = 1;

	if (is_offload(adapter))
		attach_ulds(adapter);

sriov:
#ifdef CONFIG_PCI_IOV
	if (func < ARRAY_SIZE(num_vf) && num_vf[func] > 0)
		if (pci_enable_sriov(pdev, num_vf[func]) == 0)
			dev_info(&pdev->dev,
				 "instantiated %u virtual functions\n",
				 num_vf[func]);
#endif
	return 0;

 out_free_dev:
	free_some_resources(adapter);
 out_unmap_bar:
	if (!is_t4(adapter->params.chip))
		iounmap(adapter->bar2);
 out_free_adapter:
	if (adapter->workq)
		destroy_workqueue(adapter->workq);

	kfree(adapter);
 out_unmap_bar0:
	iounmap(regs);
 out_disable_device:
	pci_disable_pcie_error_reporting(pdev);
	pci_disable_device(pdev);
 out_release_regions:
	pci_release_regions(pdev);
	return err;
}

static void remove_one(struct pci_dev *pdev)
{
	struct adapter *adapter = pci_get_drvdata(pdev);

#ifdef CONFIG_PCI_IOV
	pci_disable_sriov(pdev);

#endif

	if (adapter) {
		int i;

		/* Tear down per-adapter Work Queue first since it can contain
		 * references to our adapter data structure.
		 */
		destroy_workqueue(adapter->workq);

		if (is_offload(adapter))
			detach_ulds(adapter);

		disable_interrupts(adapter);

		for_each_port(adapter, i)
			if (adapter->port[i]->reg_state == NETREG_REGISTERED)
				unregister_netdev(adapter->port[i]);

		debugfs_remove_recursive(adapter->debugfs_root);

		/* If we allocated filters, free up state associated with any
		 * valid filters ...
		 */
		if (adapter->tids.ftid_tab) {
			struct filter_entry *f = &adapter->tids.ftid_tab[0];
			for (i = 0; i < (adapter->tids.nftids +
					adapter->tids.nsftids); i++, f++)
				if (f->valid)
					clear_filter(adapter, f);
		}

		if (adapter->flags & FULL_INIT_DONE)
			cxgb_down(adapter);

		free_some_resources(adapter);
#if IS_ENABLED(CONFIG_IPV6)
		t4_cleanup_clip_tbl(adapter);
#endif
		iounmap(adapter->regs);
		if (!is_t4(adapter->params.chip))
			iounmap(adapter->bar2);
		pci_disable_pcie_error_reporting(pdev);
		if ((adapter->flags & DEV_ENABLED)) {
			pci_disable_device(pdev);
			adapter->flags &= ~DEV_ENABLED;
		}
		pci_release_regions(pdev);
		synchronize_rcu();
		kfree(adapter);
	} else
		pci_release_regions(pdev);
}

static struct pci_driver cxgb4_driver = {
	.name     = KBUILD_MODNAME,
	.id_table = cxgb4_pci_tbl,
	.probe    = init_one,
	.remove   = remove_one,
	.shutdown = remove_one,
	.err_handler = &cxgb4_eeh,
};

static int __init cxgb4_init_module(void)
{
	int ret;

	/* Debugfs support is optional, just warn if this fails */
	cxgb4_debugfs_root = debugfs_create_dir(KBUILD_MODNAME, NULL);
	if (!cxgb4_debugfs_root)
		pr_warn("could not create debugfs entry, continuing\n");

	ret = pci_register_driver(&cxgb4_driver);
	if (ret < 0)
		debugfs_remove(cxgb4_debugfs_root);

#if IS_ENABLED(CONFIG_IPV6)
	if (!inet6addr_registered) {
		register_inet6addr_notifier(&cxgb4_inet6addr_notifier);
		inet6addr_registered = true;
	}
#endif

	return ret;
}

static void __exit cxgb4_cleanup_module(void)
{
#if IS_ENABLED(CONFIG_IPV6)
	if (inet6addr_registered) {
		unregister_inet6addr_notifier(&cxgb4_inet6addr_notifier);
		inet6addr_registered = false;
	}
#endif
	pci_unregister_driver(&cxgb4_driver);
	debugfs_remove(cxgb4_debugfs_root);  /* NULL ok */
}

module_init(cxgb4_init_module);
module_exit(cxgb4_cleanup_module);<|MERGE_RESOLUTION|>--- conflicted
+++ resolved
@@ -2358,13 +2358,8 @@
 		unsigned int bar2_qid;
 		int ret;
 
-<<<<<<< HEAD
-		ret = cxgb4_t4_bar2_sge_qregs(adap, qid, T4_BAR2_QTYPE_EGRESS,
-					      0, &bar2_qoffset, &bar2_qid);
-=======
 		ret = t4_bar2_sge_qregs(adap, qid, T4_BAR2_QTYPE_EGRESS,
-					&bar2_qoffset, &bar2_qid);
->>>>>>> 1ea2d020
+					0, &bar2_qoffset, &bar2_qid);
 		if (ret)
 			dev_err(adap->pdev_dev, "doorbell drop recovery: "
 				"qid=%d, pidx_inc=%d\n", qid, pidx_inc);
