--- conflicted
+++ resolved
@@ -2591,11 +2591,7 @@
 static struct platform_driver udc_driver = {
 	.driver		= {
 		.name	= "pxa27x-udc",
-<<<<<<< HEAD
-		.owner	= THIS_MODULE,
 		.of_match_table = of_match_ptr(udc_pxa_dt_ids),
-=======
->>>>>>> f1c488a7
 	},
 	.probe		= pxa_udc_probe,
 	.remove		= pxa_udc_remove,
