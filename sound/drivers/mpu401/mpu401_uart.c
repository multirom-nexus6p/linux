/*
 *  Copyright (c) by Jaroslav Kysela <perex@perex.cz>
 *  Routines for control of MPU-401 in UART mode
 *
 *  MPU-401 supports UART mode which is not capable generate transmit
 *  interrupts thus output is done via polling. Without interrupt,
 *  input is done also via polling. Do not expect good performance.
 *
 *
 *   This program is free software; you can redistribute it and/or modify
 *   it under the terms of the GNU General Public License as published by
 *   the Free Software Foundation; either version 2 of the License, or
 *   (at your option) any later version.
 *
 *   This program is distributed in the hope that it will be useful,
 *   but WITHOUT ANY WARRANTY; without even the implied warranty of
 *   MERCHANTABILITY or FITNESS FOR A PARTICULAR PURPOSE.  See the
 *   GNU General Public License for more details.
 *
 *   You should have received a copy of the GNU General Public License
 *   along with this program; if not, write to the Free Software
 *   Foundation, Inc., 59 Temple Place, Suite 330, Boston, MA  02111-1307 USA
 *
 *   13-03-2003:
 *      Added support for different kind of hardware I/O. Build in choices
 *      are port and mmio. For other kind of I/O, set mpu->read and
 *      mpu->write to your own I/O functions.
 *
 */

#include <asm/io.h>
#include <linux/delay.h>
#include <linux/init.h>
#include <linux/slab.h>
#include <linux/ioport.h>
#include <linux/interrupt.h>
#include <linux/errno.h>
#include <sound/core.h>
#include <sound/mpu401.h>

MODULE_AUTHOR("Jaroslav Kysela <perex@perex.cz>");
MODULE_DESCRIPTION("Routines for control of MPU-401 in UART mode");
MODULE_LICENSE("GPL");

static void snd_mpu401_uart_input_read(struct snd_mpu401 * mpu);
static void snd_mpu401_uart_output_write(struct snd_mpu401 * mpu);

/*

 */

#define snd_mpu401_input_avail(mpu) \
	(!(mpu->read(mpu, MPU401C(mpu)) & MPU401_RX_EMPTY))
#define snd_mpu401_output_ready(mpu) \
	(!(mpu->read(mpu, MPU401C(mpu)) & MPU401_TX_FULL))

/* Build in lowlevel io */
static void mpu401_write_port(struct snd_mpu401 *mpu, unsigned char data,
			      unsigned long addr)
{
	outb(data, addr);
}

static unsigned char mpu401_read_port(struct snd_mpu401 *mpu,
				      unsigned long addr)
{
	return inb(addr);
}

static void mpu401_write_mmio(struct snd_mpu401 *mpu, unsigned char data,
			      unsigned long addr)
{
	writeb(data, (void __iomem *)addr);
}

static unsigned char mpu401_read_mmio(struct snd_mpu401 *mpu,
				      unsigned long addr)
{
	return readb((void __iomem *)addr);
}
/*  */

static void snd_mpu401_uart_clear_rx(struct snd_mpu401 *mpu)
{
	int timeout = 100000;
	for (; timeout > 0 && snd_mpu401_input_avail(mpu); timeout--)
		mpu->read(mpu, MPU401D(mpu));
#ifdef CONFIG_SND_DEBUG
	if (timeout <= 0)
		snd_printk(KERN_ERR "cmd: clear rx timeout (status = 0x%x)\n",
			   mpu->read(mpu, MPU401C(mpu)));
#endif
}

static void uart_interrupt_tx(struct snd_mpu401 *mpu)
{
	unsigned long flags;

	if (test_bit(MPU401_MODE_BIT_OUTPUT, &mpu->mode) &&
	    test_bit(MPU401_MODE_BIT_OUTPUT_TRIGGER, &mpu->mode)) {
		spin_lock_irqsave(&mpu->output_lock, flags);
		snd_mpu401_uart_output_write(mpu);
		spin_unlock_irqrestore(&mpu->output_lock, flags);
	}
}

static void _snd_mpu401_uart_interrupt(struct snd_mpu401 *mpu)
{
	unsigned long flags;

	if (mpu->info_flags & MPU401_INFO_INPUT) {
		spin_lock_irqsave(&mpu->input_lock, flags);
		if (test_bit(MPU401_MODE_BIT_INPUT, &mpu->mode))
			snd_mpu401_uart_input_read(mpu);
		else
			snd_mpu401_uart_clear_rx(mpu);
		spin_unlock_irqrestore(&mpu->input_lock, flags);
	}
	if (! (mpu->info_flags & MPU401_INFO_TX_IRQ))
		/* ok. for better Tx performance try do some output
		   when input is done */
		uart_interrupt_tx(mpu);
}

/**
 * snd_mpu401_uart_interrupt - generic MPU401-UART interrupt handler
 * @irq: the irq number
 * @dev_id: mpu401 instance
 *
 * Processes the interrupt for MPU401-UART i/o.
 */
irqreturn_t snd_mpu401_uart_interrupt(int irq, void *dev_id)
{
	struct snd_mpu401 *mpu = dev_id;
	
	if (mpu == NULL)
		return IRQ_NONE;
	_snd_mpu401_uart_interrupt(mpu);
	return IRQ_HANDLED;
}

EXPORT_SYMBOL(snd_mpu401_uart_interrupt);

/**
 * snd_mpu401_uart_interrupt_tx - generic MPU401-UART transmit irq handler
 * @irq: the irq number
 * @dev_id: mpu401 instance
 *
 * Processes the interrupt for MPU401-UART output.
 */
irqreturn_t snd_mpu401_uart_interrupt_tx(int irq, void *dev_id)
{
	struct snd_mpu401 *mpu = dev_id;
	
	if (mpu == NULL)
		return IRQ_NONE;
	uart_interrupt_tx(mpu);
	return IRQ_HANDLED;
}

EXPORT_SYMBOL(snd_mpu401_uart_interrupt_tx);

/*
 * timer callback
 * reprogram the timer and call the interrupt job
 */
static void snd_mpu401_uart_timer(unsigned long data)
{
	struct snd_mpu401 *mpu = (struct snd_mpu401 *)data;
	unsigned long flags;

	spin_lock_irqsave(&mpu->timer_lock, flags);
	/*mpu->mode |= MPU401_MODE_TIMER;*/
	mpu->timer.expires = 1 + jiffies;
	add_timer(&mpu->timer);
	spin_unlock_irqrestore(&mpu->timer_lock, flags);
	if (mpu->rmidi)
		_snd_mpu401_uart_interrupt(mpu);
}

/*
 * initialize the timer callback if not programmed yet
 */
static void snd_mpu401_uart_add_timer (struct snd_mpu401 *mpu, int input)
{
	unsigned long flags;

	spin_lock_irqsave (&mpu->timer_lock, flags);
	if (mpu->timer_invoked == 0) {
		init_timer(&mpu->timer);
		mpu->timer.data = (unsigned long)mpu;
		mpu->timer.function = snd_mpu401_uart_timer;
		mpu->timer.expires = 1 + jiffies;
		add_timer(&mpu->timer);
	} 
	mpu->timer_invoked |= input ? MPU401_MODE_INPUT_TIMER :
		MPU401_MODE_OUTPUT_TIMER;
	spin_unlock_irqrestore (&mpu->timer_lock, flags);
}

/*
 * remove the timer callback if still active
 */
static void snd_mpu401_uart_remove_timer (struct snd_mpu401 *mpu, int input)
{
	unsigned long flags;

	spin_lock_irqsave (&mpu->timer_lock, flags);
	if (mpu->timer_invoked) {
		mpu->timer_invoked &= input ? ~MPU401_MODE_INPUT_TIMER :
			~MPU401_MODE_OUTPUT_TIMER;
		if (! mpu->timer_invoked)
			del_timer(&mpu->timer);
	}
	spin_unlock_irqrestore (&mpu->timer_lock, flags);
}

/*
 * send a UART command
 * return zero if successful, non-zero for some errors
 */

static int snd_mpu401_uart_cmd(struct snd_mpu401 * mpu, unsigned char cmd,
			       int ack)
{
	unsigned long flags;
	int timeout, ok;

	spin_lock_irqsave(&mpu->input_lock, flags);
	if (mpu->hardware != MPU401_HW_TRID4DWAVE) {
		mpu->write(mpu, 0x00, MPU401D(mpu));
		/*snd_mpu401_uart_clear_rx(mpu);*/
	}
	/* ok. standard MPU-401 initialization */
	if (mpu->hardware != MPU401_HW_SB) {
		for (timeout = 1000; timeout > 0 &&
			     !snd_mpu401_output_ready(mpu); timeout--)
			udelay(10);
#ifdef CONFIG_SND_DEBUG
		if (!timeout)
			snd_printk(KERN_ERR "cmd: tx timeout (status = 0x%x)\n",
				   mpu->read(mpu, MPU401C(mpu)));
#endif
	}
	mpu->write(mpu, cmd, MPU401C(mpu));
	if (ack && !(mpu->info_flags & MPU401_INFO_NO_ACK)) {
		ok = 0;
		timeout = 10000;
		while (!ok && timeout-- > 0) {
			if (snd_mpu401_input_avail(mpu)) {
				if (mpu->read(mpu, MPU401D(mpu)) == MPU401_ACK)
					ok = 1;
			}
		}
		if (!ok && mpu->read(mpu, MPU401D(mpu)) == MPU401_ACK)
			ok = 1;
	} else
		ok = 1;
	spin_unlock_irqrestore(&mpu->input_lock, flags);
	if (!ok) {
		snd_printk(KERN_ERR "cmd: 0x%x failed at 0x%lx "
			   "(status = 0x%x, data = 0x%x)\n", cmd, mpu->port,
			   mpu->read(mpu, MPU401C(mpu)),
			   mpu->read(mpu, MPU401D(mpu)));
		return 1;
	}
	return 0;
}

static int snd_mpu401_do_reset(struct snd_mpu401 *mpu)
{
	if (snd_mpu401_uart_cmd(mpu, MPU401_RESET, 1))
		return -EIO;
	if (snd_mpu401_uart_cmd(mpu, MPU401_ENTER_UART, 0))
		return -EIO;
	return 0;
}

/*
 * input/output open/close - protected by open_mutex in rawmidi.c
 */
static int snd_mpu401_uart_input_open(struct snd_rawmidi_substream *substream)
{
	struct snd_mpu401 *mpu;
	int err;

	mpu = substream->rmidi->private_data;
	if (mpu->open_input && (err = mpu->open_input(mpu)) < 0)
		return err;
	if (! test_bit(MPU401_MODE_BIT_OUTPUT, &mpu->mode)) {
		if (snd_mpu401_do_reset(mpu) < 0)
			goto error_out;
	}
	mpu->substream_input = substream;
	set_bit(MPU401_MODE_BIT_INPUT, &mpu->mode);
	return 0;

error_out:
	if (mpu->open_input && mpu->close_input)
		mpu->close_input(mpu);
	return -EIO;
}

static int snd_mpu401_uart_output_open(struct snd_rawmidi_substream *substream)
{
	struct snd_mpu401 *mpu;
	int err;

	mpu = substream->rmidi->private_data;
	if (mpu->open_output && (err = mpu->open_output(mpu)) < 0)
		return err;
	if (! test_bit(MPU401_MODE_BIT_INPUT, &mpu->mode)) {
		if (snd_mpu401_do_reset(mpu) < 0)
			goto error_out;
	}
	mpu->substream_output = substream;
	set_bit(MPU401_MODE_BIT_OUTPUT, &mpu->mode);
	return 0;

error_out:
	if (mpu->open_output && mpu->close_output)
		mpu->close_output(mpu);
	return -EIO;
}

static int snd_mpu401_uart_input_close(struct snd_rawmidi_substream *substream)
{
	struct snd_mpu401 *mpu;
	int err = 0;

	mpu = substream->rmidi->private_data;
	clear_bit(MPU401_MODE_BIT_INPUT, &mpu->mode);
	mpu->substream_input = NULL;
	if (! test_bit(MPU401_MODE_BIT_OUTPUT, &mpu->mode))
		err = snd_mpu401_uart_cmd(mpu, MPU401_RESET, 0);
	if (mpu->close_input)
		mpu->close_input(mpu);
	if (err)
		return -EIO;
	return 0;
}

static int snd_mpu401_uart_output_close(struct snd_rawmidi_substream *substream)
{
	struct snd_mpu401 *mpu;
	int err = 0;

	mpu = substream->rmidi->private_data;
	clear_bit(MPU401_MODE_BIT_OUTPUT, &mpu->mode);
	mpu->substream_output = NULL;
	if (! test_bit(MPU401_MODE_BIT_INPUT, &mpu->mode))
		err = snd_mpu401_uart_cmd(mpu, MPU401_RESET, 0);
	if (mpu->close_output)
		mpu->close_output(mpu);
	if (err)
		return -EIO;
	return 0;
}

/*
 * trigger input callback
 */
static void
snd_mpu401_uart_input_trigger(struct snd_rawmidi_substream *substream, int up)
{
	unsigned long flags;
	struct snd_mpu401 *mpu;
	int max = 64;

	mpu = substream->rmidi->private_data;
	if (up) {
		if (! test_and_set_bit(MPU401_MODE_BIT_INPUT_TRIGGER,
				       &mpu->mode)) {
			/* first time - flush FIFO */
			while (max-- > 0)
				mpu->read(mpu, MPU401D(mpu));
			if (mpu->info_flags & MPU401_INFO_USE_TIMER)
				snd_mpu401_uart_add_timer(mpu, 1);
		}
		
		/* read data in advance */
		spin_lock_irqsave(&mpu->input_lock, flags);
		snd_mpu401_uart_input_read(mpu);
		spin_unlock_irqrestore(&mpu->input_lock, flags);
	} else {
		if (mpu->info_flags & MPU401_INFO_USE_TIMER)
			snd_mpu401_uart_remove_timer(mpu, 1);
		clear_bit(MPU401_MODE_BIT_INPUT_TRIGGER, &mpu->mode);
	}

}

/*
 * transfer input pending data
 * call with input_lock spinlock held
 */
static void snd_mpu401_uart_input_read(struct snd_mpu401 * mpu)
{
	int max = 128;
	unsigned char byte;

	while (max-- > 0) {
		if (! snd_mpu401_input_avail(mpu))
			break; /* input not available */
		byte = mpu->read(mpu, MPU401D(mpu));
		if (test_bit(MPU401_MODE_BIT_INPUT_TRIGGER, &mpu->mode))
			snd_rawmidi_receive(mpu->substream_input, &byte, 1);
	}
}

/*
 *  Tx FIFO sizes:
 *    CS4237B			- 16 bytes
 *    AudioDrive ES1688         - 12 bytes
 *    S3 SonicVibes             -  8 bytes
 *    SoundBlaster AWE 64       -  2 bytes (ugly hardware)
 */

/*
 * write output pending bytes
 * call with output_lock spinlock held
 */
static void snd_mpu401_uart_output_write(struct snd_mpu401 * mpu)
{
	unsigned char byte;
	int max = 256;

	do {
		if (snd_rawmidi_transmit_peek(mpu->substream_output,
					      &byte, 1) == 1) {
			/*
			 * Try twice because there is hardware that insists on
			 * setting the output busy bit after each write.
			 */
			if (!snd_mpu401_output_ready(mpu) &&
			    !snd_mpu401_output_ready(mpu))
				break;	/* Tx FIFO full - try again later */
			mpu->write(mpu, byte, MPU401D(mpu));
			snd_rawmidi_transmit_ack(mpu->substream_output, 1);
		} else {
			snd_mpu401_uart_remove_timer (mpu, 0);
			break;	/* no other data - leave the tx loop */
		}
	} while (--max > 0);
}

/*
 * output trigger callback
 */
static void
snd_mpu401_uart_output_trigger(struct snd_rawmidi_substream *substream, int up)
{
	unsigned long flags;
	struct snd_mpu401 *mpu;

	mpu = substream->rmidi->private_data;
	if (up) {
		set_bit(MPU401_MODE_BIT_OUTPUT_TRIGGER, &mpu->mode);

		/* try to add the timer at each output trigger,
		 * since the output timer might have been removed in
		 * snd_mpu401_uart_output_write().
		 */
		if (! (mpu->info_flags & MPU401_INFO_TX_IRQ))
			snd_mpu401_uart_add_timer(mpu, 0);

		/* output pending data */
		spin_lock_irqsave(&mpu->output_lock, flags);
		snd_mpu401_uart_output_write(mpu);
		spin_unlock_irqrestore(&mpu->output_lock, flags);
	} else {
		if (! (mpu->info_flags & MPU401_INFO_TX_IRQ))
			snd_mpu401_uart_remove_timer(mpu, 0);
		clear_bit(MPU401_MODE_BIT_OUTPUT_TRIGGER, &mpu->mode);
	}
}

/*

 */

static struct snd_rawmidi_ops snd_mpu401_uart_output =
{
	.open =		snd_mpu401_uart_output_open,
	.close =	snd_mpu401_uart_output_close,
	.trigger =	snd_mpu401_uart_output_trigger,
};

static struct snd_rawmidi_ops snd_mpu401_uart_input =
{
	.open =		snd_mpu401_uart_input_open,
	.close =	snd_mpu401_uart_input_close,
	.trigger =	snd_mpu401_uart_input_trigger,
};

static void snd_mpu401_uart_free(struct snd_rawmidi *rmidi)
{
	struct snd_mpu401 *mpu = rmidi->private_data;
	if (mpu->irq >= 0)
		free_irq(mpu->irq, (void *) mpu);
	release_and_free_resource(mpu->res);
	kfree(mpu);
}

/**
 * snd_mpu401_uart_new - create an MPU401-UART instance
 * @card: the card instance
 * @device: the device index, zero-based
 * @hardware: the hardware type, MPU401_HW_XXXX
 * @port: the base address of MPU401 port
 * @info_flags: bitflags MPU401_INFO_XXX
 * @irq: the ISA irq number, -1 if not to be allocated
 * @rrawmidi: the pointer to store the new rawmidi instance
 *
 * Creates a new MPU-401 instance.
 *
 * Note that the rawmidi instance is returned on the rrawmidi argument,
 * not the mpu401 instance itself.  To access to the mpu401 instance,
 * cast from rawmidi->private_data (with struct snd_mpu401 magic-cast).
 *
 * Returns zero if successful, or a negative error code.
 */
int snd_mpu401_uart_new(struct snd_card *card, int device,
			unsigned short hardware,
			unsigned long port,
			unsigned int info_flags,
			int irq,
			struct snd_rawmidi ** rrawmidi)
{
	struct snd_mpu401 *mpu;
	struct snd_rawmidi *rmidi;
	int in_enable, out_enable;
	int err;

	if (rrawmidi)
		*rrawmidi = NULL;
	if (! (info_flags & (MPU401_INFO_INPUT | MPU401_INFO_OUTPUT)))
		info_flags |= MPU401_INFO_INPUT | MPU401_INFO_OUTPUT;
	in_enable = (info_flags & MPU401_INFO_INPUT) ? 1 : 0;
	out_enable = (info_flags & MPU401_INFO_OUTPUT) ? 1 : 0;
	if ((err = snd_rawmidi_new(card, "MPU-401U", device,
				   out_enable, in_enable, &rmidi)) < 0)
		return err;
	mpu = kzalloc(sizeof(*mpu), GFP_KERNEL);
	if (mpu == NULL) {
		snd_printk(KERN_ERR "mpu401_uart: cannot allocate\n");
		snd_device_free(card, rmidi);
		return -ENOMEM;
	}
	rmidi->private_data = mpu;
	rmidi->private_free = snd_mpu401_uart_free;
	spin_lock_init(&mpu->input_lock);
	spin_lock_init(&mpu->output_lock);
	spin_lock_init(&mpu->timer_lock);
	mpu->hardware = hardware;
	if (! (info_flags & MPU401_INFO_INTEGRATED)) {
		int res_size = hardware == MPU401_HW_PC98II ? 4 : 2;
		mpu->res = request_region(port, res_size, "MPU401 UART");
		if (mpu->res == NULL) {
			snd_printk(KERN_ERR "mpu401_uart: "
				   "unable to grab port 0x%lx size %d\n",
				   port, res_size);
			snd_device_free(card, rmidi);
			return -EBUSY;
		}
	}
	if (info_flags & MPU401_INFO_MMIO) {
		mpu->write = mpu401_write_mmio;
		mpu->read = mpu401_read_mmio;
	} else {
		mpu->write = mpu401_write_port;
		mpu->read = mpu401_read_port;
	}
	mpu->port = port;
	if (hardware == MPU401_HW_PC98II)
		mpu->cport = port + 2;
	else
		mpu->cport = port + 1;
	if (irq >= 0) {
<<<<<<< HEAD
		if (request_irq(irq, snd_mpu401_uart_interrupt, IRQF_DISABLED,
=======
		if (request_irq(irq, snd_mpu401_uart_interrupt, 0,
>>>>>>> 88e24c3a
				"MPU401 UART", (void *) mpu)) {
			snd_printk(KERN_ERR "mpu401_uart: "
				   "unable to grab IRQ %d\n", irq);
			snd_device_free(card, rmidi);
			return -EBUSY;
		}
	}
	if (irq < 0 && !(info_flags & MPU401_INFO_IRQ_HOOK))
		info_flags |= MPU401_INFO_USE_TIMER;
	mpu->info_flags = info_flags;
	mpu->irq = irq;
	if (card->shortname[0])
		snprintf(rmidi->name, sizeof(rmidi->name), "%s MIDI",
			 card->shortname);
	else
		sprintf(rmidi->name, "MPU-401 MIDI %d-%d",card->number, device);
	if (out_enable) {
		snd_rawmidi_set_ops(rmidi, SNDRV_RAWMIDI_STREAM_OUTPUT,
				    &snd_mpu401_uart_output);
		rmidi->info_flags |= SNDRV_RAWMIDI_INFO_OUTPUT;
	}
	if (in_enable) {
		snd_rawmidi_set_ops(rmidi, SNDRV_RAWMIDI_STREAM_INPUT,
				    &snd_mpu401_uart_input);
		rmidi->info_flags |= SNDRV_RAWMIDI_INFO_INPUT;
		if (out_enable)
			rmidi->info_flags |= SNDRV_RAWMIDI_INFO_DUPLEX;
	}
	mpu->rmidi = rmidi;
	if (rrawmidi)
		*rrawmidi = rmidi;
	return 0;
}

EXPORT_SYMBOL(snd_mpu401_uart_new);

/*
 *  INIT part
 */

static int __init alsa_mpu401_uart_init(void)
{
	return 0;
}

static void __exit alsa_mpu401_uart_exit(void)
{
}

module_init(alsa_mpu401_uart_init)
module_exit(alsa_mpu401_uart_exit)<|MERGE_RESOLUTION|>--- conflicted
+++ resolved
@@ -577,11 +577,7 @@
 	else
 		mpu->cport = port + 1;
 	if (irq >= 0) {
-<<<<<<< HEAD
-		if (request_irq(irq, snd_mpu401_uart_interrupt, IRQF_DISABLED,
-=======
 		if (request_irq(irq, snd_mpu401_uart_interrupt, 0,
->>>>>>> 88e24c3a
 				"MPU401 UART", (void *) mpu)) {
 			snd_printk(KERN_ERR "mpu401_uart: "
 				   "unable to grab IRQ %d\n", irq);
