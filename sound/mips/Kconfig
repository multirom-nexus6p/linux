--- conflicted
+++ resolved
@@ -23,13 +23,8 @@
 
 
 config SND_AU1X00
-<<<<<<< HEAD
 	tristate "Au1x00 AC97 Port Driver (DEPRECATED)"
-	depends on SOC_AU1000 || SOC_AU1100 || SOC_AU1500
-=======
-	tristate "Au1x00 AC97 Port Driver"
 	depends on MIPS_ALCHEMY
->>>>>>> 3ba1e543
 	select SND_PCM
 	select SND_AC97_CODEC
 	help
